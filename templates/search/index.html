--- conflicted
+++ resolved
@@ -9,12 +9,8 @@
 <div class="container vertical-buffer-xs">
 
 <section id="search">
-<<<<<<< HEAD
-  <form method="post" action="{% url "ui_search.index" %}" class="form-horizontal" role="form">
+  <form method="post" action="{% url "ui_search.index" %}" class="form-horizontal" id="search-form" role="form">
   {% comment "nonfield_errors" %}form.non_field_errors not used here, and will be displayed in django.contrib.messages.error{% endcomment %}
-=======
-  <form method="post" action="{% url "ui_search.index" %}" class="form-horizontal" id="search-form" role="form">
->>>>>>> 8bcd7781
   <div class="row">
     <div class="vertical-buffer-sm"></div>
     <div class="col-sm-9 form-group form-group-sm">
