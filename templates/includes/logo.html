--- conflicted
+++ resolved
@@ -1,9 +1,5 @@
 <div class="grid_6 top_area">
   <a href="/ezid/">
-<<<<<<< HEAD
-    <img src="/ezid/static/images/EZID_logo_tagline.png" alt="EZID Logo"/>
-=======
     <img src="/ezid/static/images/ezid.png" alt="EZID Logo" width="195" height="81"/>
->>>>>>> 62f7d314
   </a>
 </div>