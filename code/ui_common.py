import django.conf
import django.contrib.messages
import django.http
import django.template
import django.template.loader
import errno
import os
import re
import time
import urllib
import string
from random import choice

import config
import datacite
import ezid
import ezidadmin
import idmap
import log
import policy
import shoulder
import useradmin
import userauth
import django.contrib.messages
import urlparse

ezidUrl = None
templates = None
alertMessage = None
testPrefixes = None
defaultDoiProfile = None
defaultArkProfile = None
defaultUrnUuidProfile = None
adminUsername = None
google_analytics_id = None
new_account_email = None
reload_templates = None
newsfeed_url = None

remainder_box_default = "Recommended: Leave blank"
manual_profiles = {'datacite_xml': 'DataCite'}

def _loadConfig():
  #these aren't really globals for the whole app, but globals for ui_common
  #outside of this module, use ui_common.varname
  global ezidUrl, templates, alertMessage, testPrefixes
  global defaultDoiProfile, defaultArkProfile, defaultUrnUuidProfile
  global adminUsername, google_analytics_id
  global new_account_email, reload_templates, newsfeed_url
  ezidUrl = config.config("DEFAULT.ezid_base_url")
  templates = {}
  _load_templates([ django.conf.settings.TEMPLATE_DIRS[0] ])
  try:
    f = open(os.path.join(django.conf.settings.SITE_ROOT, "db",
      "alert_message"))
    alertMessage = f.read().strip()
    f.close()
  except IOError, e:
    if e.errno == errno.ENOENT:
      alertMessage = ""
    else:
      raise
  reload_templates = hasattr(django.conf.settings, 'RELOAD_TEMPLATES')
  if reload_templates:
    reload_templates = django.conf.settings.RELOAD_TEMPLATES
  testPrefixes = []
  p = shoulder.getArkTestShoulder()
  if p != None: testPrefixes.append({ "namespace": p.name, "prefix": p.key })
  p = shoulder.getDoiTestShoulder()
  if p != None: testPrefixes.append({ "namespace": p.name, "prefix": p.key })
  defaultDoiProfile = config.config("DEFAULT.default_doi_profile")
  defaultArkProfile = config.config("DEFAULT.default_ark_profile")
  defaultUrnUuidProfile = config.config("DEFAULT.default_urn_uuid_profile")
  adminUsername = config.config("ldap.admin_username")
  google_analytics_id = config.config("DEFAULT.google_analytics_id")
  new_account_email = config.config("email.new_account_email")
  newsfeed_url = config.config("newsfeed.url")
  
#loads the templates directory recursively (dir_list is a list)
#beginning with first list item django.conf.settings.TEMPLATE_DIRS[0]
def _load_templates(dir_list):
  global templates
  my_dir = apply(os.path.join, dir_list)
  for f in os.listdir(my_dir):
    if os.path.isdir(os.path.join(my_dir,f)):
      _load_templates(dir_list + [f])
    elif os.path.isfile(os.path.join(my_dir,f)) and f.endswith(".html"):
      local_path = apply(os.path.join, dir_list[1:] + [f])
      templates[local_path[:-5]] = django.template.loader.get_template(local_path)

_loadConfig()
config.addLoader(_loadConfig)
  
def render(request, template, context={}):
  global alertMessage, google_analytics_id, reload_templates
  c = { "session": request.session, "alertMessage": alertMessage, "google_analytics_id": google_analytics_id }
  c.update(context)
  #this is to keep from having to restart the server every 3 seconds
  #to see template changes in development, only reloads if set for optimal performance
  if reload_templates:
    templ = django.template.loader.get_template(os.path.join(\
          django.conf.settings.TEMPLATE_DIRS[0], template) + '.html')
  else:
    templ = templates[template]
  content = templ.render(
    django.template.RequestContext(request, c))
  # By setting the content type ourselves, we gain control over the
  # character encoding and can properly set the content length.
  ec = content.encode("UTF-8")
  r = django.http.HttpResponse(ec, content_type="text/html; charset=UTF-8")
  r["Content-Length"] = len(ec)
  return r

def staticHtmlResponse (content):
  r = django.http.HttpResponse(content,
    content_type="text/html; charset=UTF-8")
  r["Content-Length"] = len(content)
  return r

def staticTextResponse (content):
  r = django.http.HttpResponse(content,
    content_type="text/plain; charset=UTF-8")
  r["Content-Length"] = len(content)
  return r

def plainTextResponse (message):
  r = django.http.HttpResponse(message, content_type="text/plain")
  r["Content-Length"] = len(message)
  return r

# Our development version of Python (2.5) doesn't have the standard
# JSON module (introduced in 2.6), so we provide our own encoder here.

_jsonRe = re.compile("[\\x00-\\x1F\"\\\\\\xFF]")
def json (o):
  if type(o) is dict:
    assert all(type(k) is str for k in o), "unexpected object type"
    return "{" + ", ".join(json(k) + ": " + json(v) for k, v in o.items()) +\
      "}"
  elif type(o) is list:
    return "[" + ", ".join(json(v) for v in o) + "]"
  elif type(o) is str or type(o) is unicode:
    return "\"" + _jsonRe.sub(lambda c: "\\u%04X" % ord(c.group(0)), o) + "\""
  elif type(o) is bool:
    return "true" if o else "false"
  else:
    assert False, "unexpected object type"

def jsonResponse (data):
  # Per RFC 4627, the default encoding is understood to be UTF-8.
  ec = json(data).encode("UTF-8")
  r = django.http.HttpResponse(ec, content_type="application/json")
  r["Content-Length"] = len(ec)
  return r

redirect = django.http.HttpResponseRedirect

def error (code):
  content = templates[str(code)].render(django.template.Context())
  return django.http.HttpResponse(content, status=code)

def badRequest ():
  return error(400)

def unauthorized ():
  return error(401)

def methodNotAllowed ():
  return error(405)

def formatError (message):
  for p in ["error: bad request - ", "error: "]:
    if message.startswith(p) and len(message) > len(p):
      return message[len(p)].upper() + message[len(p)+1:] + "."
  return message

def getPrefixes (user, group):
  try:
    return [{ "namespace": s.name, "prefix": s.key }\
      for s in policy.getShoulders(user, group)]
  except Exception, e:
    log.otherError("ui_common.getPrefixes", e)
    return "error: internal server error"
  
def is_logged_in(request):
  if "auth" not in request.session:
    django.contrib.messages.error(request, "You must be logged in to view this page")
    request.session['redirect_to'] = request.get_full_path()
    return False
  return True

def authorizeCreate(request, prefix):
  """a simple function to decide if a user (gotten from request.session)
  is allowed to create with the prefix"""
  return policy.authorizeCreate(user_or_anon_tup(request), group_or_anon_tup(request),
        prefix)

def authorizeUpdate(request, metadata_tup):
  """a simple function to decide if identifier can updated/edited based in ui values.
  It takes the request object (for session) and presumed object metadata tuple. It wraps
  the much more complicated policy function calls so they're simple to use in multiple places
  without repeating a lot of code."""
  if not (type(metadata_tup) is tuple):
    return False
  s, m = metadata_tup
  if not s.startswith("success:"):
    return False
  the_id = s.split()[1]
  #just gets the updating items found on the edit screen
  to_update = [x for x in m.keys() if not (x.startswith('_') and not x in ['_status','_target', '_profile']) ]
  return policy.authorizeUpdate(user_or_anon_tup(request), group_or_anon_tup(request),
        the_id, get_user_tup(m['_owner']), get_group_tup(m['_ownergroup']),
        get_coowners_tup(m), to_update)

# simple function to decide if identifier can be deleted based on ui context
def authorizeDelete(request, metadata_tup):
  """a simple function to decide if identifier can be deleted based in ui values.
  It takes the request object (for session) and presumed object metadata tuple. It wraps
  the much more complicated policy function calls so they're simple to use in multiple places
  without repeating a lot of code."""
  if not (type(metadata_tup) is tuple):
    return False
  s, m = metadata_tup
  if not s.startswith("success:"):
    return False
  the_id = s.split()[1]
  return policy.authorizeDelete(user_or_anon_tup(request), group_or_anon_tup(request),
        the_id, get_user_tup(m['_owner']), get_group_tup(m['_ownergroup']),
        get_coowners_tup(m))

def assembleUpdateDictionary (request, profile, additionalElements={}):
  d = { "_profile": profile.name }
  for e in profile.elements:
    if e.name in request.POST: d[e.name] = request.POST[e.name]
  d.update(additionalElements)
  return d

_dataciteResourceTypes = ["Collection", "Dataset", "Event", "Film", "Image",
  "InteractiveResource", "Model", "PhysicalObject", "Service", "Software",
  "Sound", "Text"]

def validate_simple_metadata_form(request, profile):
  """validates a simple id metadata form, profile is more or less irrelevant for now,
  but may be useful later"""
  is_valid = True
  post = request.POST
  msgs = django.contrib.messages
  if "_target" not in post:
    msgs.error(request, "You must enter a location (URL) for your identifier")
    is_valid = False
  if not(url_is_valid(post['_target'])):
    msgs.error(request, "Please enter a a valid location (URL)")
    is_valid = False
  if "datacite.resourcetype" in post:
    rt = post["datacite.resourcetype"].strip()
    if rt != "" and rt.split("/", 1)[0] not in _dataciteResourceTypes:
      msgs.error(request, "Invalid general resource type")
      is_valid = False
  if profile.name == 'datacite' and _validate_datacite_metadata_form(request, profile) == False:
    is_valid = False
  return is_valid

def validate_advanced_top(request):
  """validates advanced form top and returns list of error messages if any"""
  err_msgs = []
  post = request.POST
  if "_target" not in post:
    err_msgs.append("You must enter a location (URL) for your identifier") 
  if not(url_is_valid(post['_target'])):
    err_msgs.append("Please enter a valid location (URL)")
  if post['remainder'] != '' and post['remainder'] != remainder_box_default and \
      (' ' in post['remainder']):
    err_msgs.append("The remainder you entered is not valid.")     
  if "datacite.resourcetype" in post:
    rt = post["datacite.resourcetype"].strip()
    if rt != "" and rt.split("/", 1)[0] not in _dataciteResourceTypes:
      err_msgs.append("Invalid general resource type")
  return err_msgs
  
def validate_advanced_metadata_form(request, profile):
  """validates an advanced metadata form, profile is more or less irrelevant for now,
<<<<<<< HEAD
  but may be useful later"""
=======
  but may be useful later
  Advanced Datacite DOI XML Blobs validation is done in ui_create.ajax_advanced"""
>>>>>>> 335c6454
  err_msgs = validate_advanced_top(request)
  if len(err_msgs) > 0: #add any error messages to the request from top part
    is_valid = False
    for em in err_msgs:
      django.contrib.messages.error(request, em)
  else:
    is_valid = True
  if profile.name == 'datacite' and _validate_datacite_metadata_form(request, profile) == False:
    is_valid = False
  return is_valid

def _validate_datacite_metadata_form(request, profile):
  post = request.POST
  msgs = django.contrib.messages
  is_valid = True
  if profile.name != 'datacite' or ('publish' in post and post['publish'] == 'False') or\
    ('_status' in post and post['_status'] == 'reserved'):
    return True
  if not set(['datacite.creator', 'datacite.title', 'datacite.publisher', \
      'datacite.publicationyear', 'datacite.resourcetype']).issubset(post):
    msgs.error(request, "Some required form elements are missing")
    return False
  for x in ['datacite.creator', 'datacite.title', 'datacite.publisher']:
    if post[x].strip() == '':
      msgs.error(request, 'You must fill in a value for ' + x.split('.')[1] + ' or use one of the codes shown in the help.')
      is_valid = False
  codes = ['(:unac)', '(:unal)', '(:unap)', '(:unas)', '(:unav)', \
           '(:unkn)', '(:none)', '(:null)', '(:tba)', '(:etal)', \
           '(:at)']
  if not( post['datacite.publicationyear'] in codes or \
          re.search('^\d{4}$', post['datacite.publicationyear']) ):
    msgs.error(request, 'You must fill in a 4-digit publication year or use one of the codes shown in the help.')
    is_valid = False
    
  return is_valid

def user_or_anon_tup(request):
  """Gets user tuple from request.session, otherwise returns anonymous tuple"""
  if 'auth' in request.session:
    return request.session["auth"].user
  else:
    return ("anonymous", "anonymous")
    
def group_or_anon_tup(request):
  """Gets group tuple from request.session, otherwise returns anonymous tuple"""
  if 'auth' in request.session:
    return request.session["auth"].group
  else:
    return ("anonymous", "anonymous")
  
def get_user_tup(user_id):
  """Gets user tuple from user_id"""
  return (user_id, idmap.getUserId(user_id) )

def get_group_tup(group_id):
  """Gets group tuple from group_id"""
  return (group_id, idmap.getGroupId(group_id))

def get_coowners_tup(id_meta):
  if "_coowners" not in id_meta:
    return []
  else:
    return [get_user_tup(co.strip())\
      for co in id_meta["_coowners"].split(";") if len(co.strip()) > 0]
    
def extract(d, keys):
  """Gets subset of dictionary based on keys in an array"""
  return dict((k, d[k]) for k in keys if k in d)

def fix_target(target):
  """Fixes a target URL if it does not include the protocol at first so it defaults to http://"""
  url = urlparse.urlparse(target)
  if target != '' and not(url.scheme and url.netloc):
    return 'http://' + target
  else:
    return target
  
def url_is_valid(target):
  """ checks whether a url is likely valid, with our without scheme and allows for blank urls """
  if target == '':
    return True
  url = urlparse.urlparse(target)
  if url.scheme == '':
    url = urlparse.urlparse('http://' + target)
  netloc_regex = re.compile('^[a-zA-Z0-9\-\.]+\.[a-zA-Z]{2,30}(\:\d+)?$')
  if not(url.scheme and url.netloc and netloc_regex.match(url.netloc)):
    return False
  return True
  
def random_password(size = 8):
  return ''.join([choice(string.letters + string.digits) for i in range(size)])

def user_login_required(f):
  """defining a decorator to require a user to be logged in"""
  def wrap(request, *args, **kwargs):
    if 'auth' not in request.session.keys():
      request.session['redirect_to'] = request.get_full_path()
      django.contrib.messages.error(request, 'You must be logged in to view this page.')
      return django.http.HttpResponseRedirect("/login")
    return f(request, *args, **kwargs)
  wrap.__doc__=f.__doc__
  wrap.__name__=f.__name__
  return wrap

def admin_login_required(f):
  """defining a decorator to require an admin to be logged in"""
  def wrap(request, *args, **kwargs):
    if "auth" not in request.session or request.session["auth"].user[0] != adminUsername:
      request.session['redirect_to'] = request.get_full_path()
      django.contrib.messages.error(request, 'You must be logged in as an administrator to view this page.')
      return django.http.HttpResponseRedirect("/login")
    return f(request, *args, **kwargs)
  wrap.__doc__=f.__doc__
  wrap.__name__=f.__name__
  return wrap

def identifier_has_block_data (identifier):
  """
  Returns true if the identifier has block metadata, which affects
  both the display and the editability of the metadata in the UI.
  """
  return (identifier["_profile"] == "erc" and "erc" in identifier) or\
    (identifier["_profile"] == "datacite" and "datacite" in identifier)<|MERGE_RESOLUTION|>--- conflicted
+++ resolved
@@ -268,8 +268,8 @@
     err_msgs.append("You must enter a location (URL) for your identifier") 
   if not(url_is_valid(post['_target'])):
     err_msgs.append("Please enter a valid location (URL)")
-  if post['remainder'] != '' and post['remainder'] != remainder_box_default and \
-      (' ' in post['remainder']):
+  if post['action'] == 'create' and \
+      post['remainder'] != remainder_box_default and (' ' in post['remainder']):
     err_msgs.append("The remainder you entered is not valid.")     
   if "datacite.resourcetype" in post:
     rt = post["datacite.resourcetype"].strip()
@@ -279,12 +279,8 @@
   
 def validate_advanced_metadata_form(request, profile):
   """validates an advanced metadata form, profile is more or less irrelevant for now,
-<<<<<<< HEAD
-  but may be useful later"""
-=======
   but may be useful later
   Advanced Datacite DOI XML Blobs validation is done in ui_create.ajax_advanced"""
->>>>>>> 335c6454
   err_msgs = validate_advanced_top(request)
   if len(err_msgs) > 0: #add any error messages to the request from top part
     is_valid = False
