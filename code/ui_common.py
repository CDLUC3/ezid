import django.conf
import django.contrib.messages
import django.http
import django.template
import django.template.loader
import django.utils.http
import os
import re
import string
from random import choice

import config
<<<<<<< HEAD
import datacite
import ezid
import ezidadmin
import ezidapp.models.server_variables
import idmap
import log
import newsfeed 
import policy
import ezidapp.models.shoulder
import useradmin
=======
import ezidapp.models
>>>>>>> 775505f0
import userauth
import urlparse
from django.utils.translation import ugettext as _

ezidUrl = None
templates = None # { name: (template, path), ... }
alertMessage = None
testPrefixes = None
google_analytics_id = None
reload_templates = None
newsfeed_url = None

manual_profiles = {'datacite_xml': 'DataCite'}

def _loadConfig():
  #these aren't really globals for the whole app, but globals for ui_common
  #outside of this module, use ui_common.varname
  global ezidUrl, templates, alertMessage, testPrefixes
  global google_analytics_id
  global reload_templates, newsfeed_url
  ezidUrl = config.get("DEFAULT.ezid_base_url")
  templates = {}
  _load_templates([d for t in django.conf.settings.TEMPLATES\
    for d in t["DIRS"]])
  alertMessage = ezidapp.models.getAlertMessage()
  reload_templates = hasattr(django.conf.settings, 'RELOAD_TEMPLATES')
  if reload_templates:
    reload_templates = django.conf.settings.RELOAD_TEMPLATES
  testPrefixes = []
  p = ezidapp.models.getArkTestShoulder()
  testPrefixes.append({ "namespace": p.name, "prefix": p.prefix })
  p = ezidapp.models.getDoiTestShoulder()
  testPrefixes.append({ "namespace": p.name, "prefix": p.prefix })
  google_analytics_id = config.get("DEFAULT.google_analytics_id")
  newsfeed_url = config.get("newsfeed.url")
  
#loads the templates directory recursively (dir_list is a list)
def _load_templates(dir_list):
  global templates
  my_dir = apply(os.path.join, dir_list)
  for f in os.listdir(my_dir):
    if os.path.isdir(os.path.join(my_dir,f)):
      _load_templates(dir_list + [f])
    elif os.path.isfile(os.path.join(my_dir,f)) and f.endswith(".html"):
      local_path = apply(os.path.join, dir_list[1:] + [f])
      templates[local_path[:-5]] =\
        (django.template.loader.get_template(local_path), local_path)

_loadConfig()
config.registerReloadListener(_loadConfig)
  
def render(request, template, context={}):
  global alertMessage, google_analytics_id, reload_templates
<<<<<<< HEAD
  c = { "session": request.session, "alertMessage": alertMessage, "feed_cache": newsfeed.getLatestItem(), "rss_feed": newsfeed_url, "google_analytics_id": google_analytics_id }
=======
  c = { "session": request.session,
    "authenticatedUser": userauth.getUser(request),
    "alertMessage": alertMessage, "google_analytics_id": google_analytics_id }
>>>>>>> 775505f0
  c.update(context)
  #this is to keep from having to restart the server every 3 seconds
  #to see template changes in development, only reloads if set for optimal performance
  if reload_templates:
    templ = django.template.loader.get_template(templates[template][1])
  else:
    templ = templates[template][0]
  content = templ.render(
    django.template.RequestContext(request, c))
  # By setting the content type ourselves, we gain control over the
  # character encoding and can properly set the content length.
  ec = content.encode("UTF-8")
  r = django.http.HttpResponse(ec, content_type="text/html; charset=UTF-8")
  r["Content-Length"] = len(ec)
  return r

def staticHtmlResponse (content):
  r = django.http.HttpResponse(content,
    content_type="text/html; charset=UTF-8")
  r["Content-Length"] = len(content)
  return r

def staticTextResponse (content):
  r = django.http.HttpResponse(content,
    content_type="text/plain; charset=UTF-8")
  r["Content-Length"] = len(content)
  return r

def plainTextResponse (message):
  r = django.http.HttpResponse(message, content_type="text/plain")
  r["Content-Length"] = len(message)
  return r

# Our development version of Python (2.5) doesn't have the standard
# JSON module (introduced in 2.6), so we provide our own encoder here.

_jsonRe = re.compile("[\\x00-\\x1F\"\\\\\\xFF]")
def json (o):
  if type(o) is dict:
    assert all(type(k) is str for k in o), "unexpected object type"
    return "{" + ", ".join(json(k) + ": " + json(v) for k, v in o.items()) +\
      "}"
  elif type(o) is list:
    return "[" + ", ".join(json(v) for v in o) + "]"
  elif type(o) is str or type(o) is unicode:
    return "\"" + _jsonRe.sub(lambda c: "\\u%04X" % ord(c.group(0)), o) + "\""
  elif type(o) is bool:
    return "true" if o else "false"
  else:
    assert False, "unexpected object type"

def jsonResponse (data):
  # Per RFC 4627, the default encoding is understood to be UTF-8.
  ec = json(data).encode("UTF-8")
  r = django.http.HttpResponse(ec, content_type="application/json")
  r["Content-Length"] = len(ec)
  return r

redirect = django.http.HttpResponseRedirect

def error (request, code, content_custom=None):
  global alertMessage, google_analytics_id
  t = django.template.RequestContext(request, {'menu_item' : 'ui_home.null', 
    'session': request.session, 'alertMessage': alertMessage, 'feed_cache': newsfeed.getLatestItem(), 
    'rss_feed': newsfeed_url, 'google_analytics_id': google_analytics_id, 
    'content_custom' : content_custom})
  content = templates[str(code)][0].render(t)
  return django.http.HttpResponse(content, status=code)

def badRequest (request):
  return error(request, 400)

def unauthorized (request):
  return error(request, 401)

def methodNotAllowed (request):
  return error(request, 405)

def formatError (message):
  for p in [_("error: bad request - "), _("error: ")]:
    if message.startswith(p) and len(message) > len(p):
      return message[len(p)].upper() + message[len(p)+1:] + "."
  return message

<<<<<<< HEAD
def getPrefixes (user, group):
  try:
    return [{ "namespace": s.name, "prefix": s.prefix }\
      for s in policy.getShoulders(user, group)]
  except Exception, e:
    log.otherError("ui_common.getPrefixes", e)
    return _("error: internal server error")
  
def authorizeCreate(request, prefix):
  """a simple function to decide if a user (gotten from request.session)
  is allowed to create with the prefix"""
  return policy.authorizeCreate(user_or_anon_tup(request), group_or_anon_tup(request),
        prefix)

def authorizeUpdate(request, metadata_tup):
  """a simple function to decide if identifier can updated/edited based in ui values.
  It takes the request object (for session) and presumed object metadata tuple. It wraps
  the much more complicated policy function calls so they're simple to use in multiple places
  without repeating a lot of code."""
  if not (type(metadata_tup) is tuple):
    return False
  s, m = metadata_tup
  if not s.startswith("success:"):
    return False
  the_id = s.split()[1]
  #just gets the updating items found on the edit screen
  to_update = [x for x in m.keys() if not (x.startswith('_') and not x in ['_status','_target', '_profile']) ]
  return policy.authorizeUpdate(user_or_anon_tup(request), group_or_anon_tup(request),
        the_id, get_user_tup(m['_owner']), get_group_tup(m['_ownergroup']),
        get_coowners_tup(m), to_update)

# simple function to decide if identifier can be deleted based on ui context
def authorizeDelete(request, metadata_tup):
  """a simple function to decide if identifier can be deleted based in ui values.
  It takes the request object (for session) and presumed object metadata tuple. It wraps
  the much more complicated policy function calls so they're simple to use in multiple places
  without repeating a lot of code."""
  if not (type(metadata_tup) is tuple):
    return False
  s, m = metadata_tup
  if not s.startswith("success:"):
    return False
  the_id = s.split()[1]
  return policy.authorizeDelete(user_or_anon_tup(request), group_or_anon_tup(request),
        the_id, get_user_tup(m['_owner']), get_group_tup(m['_ownergroup']),
        get_coowners_tup(m))

=======
>>>>>>> 775505f0
def assembleUpdateDictionary (request, profile, additionalElements={}):
  d = { "_profile": profile.name }
  for e in profile.elements:
    if e.name in request.POST: d[e.name] = request.POST[e.name]
  d.update(additionalElements)
  return d

<<<<<<< HEAD
def user_or_anon_tup(request):
  """Gets user tuple from request.session, otherwise returns anonymous tuple"""
  if 'auth' in request.session:
    return request.session["auth"].user
  else:
    return ("anonymous", "anonymous")
    
def group_or_anon_tup(request):
  """Gets group tuple from request.session, otherwise returns anonymous tuple"""
  if 'auth' in request.session:
    return request.session["auth"].group
  else:
    return ("anonymous", "anonymous")
  
def get_user_tup(user_id):
  """Gets user tuple from user_id"""
  return (user_id, idmap.getUserId(user_id) )

def get_group_tup(group_id):
  """Gets group tuple from group_id"""
  return (group_id, idmap.getGroupId(group_id))

def get_coowners_tup(id_meta):
  if "_coowners" not in id_meta:
    return []
  else:
    return [get_user_tup(co.strip())\
      for co in id_meta["_coowners"].split(";") if len(co.strip()) > 0]
    
=======
_dataciteResourceTypes = ["Audiovisual", "Collection", "Dataset", "Event", "Image",
  "InteractiveResource", "Model", "PhysicalObject", "Service", "Software",
  "Sound", "Text", "Workflow", "Other"]

def validate_simple_metadata_form(request, profile):
  """validates a simple id metadata form, profile is more or less irrelevant for now,
  but may be useful later"""
  is_valid = True
  post = request.POST
  msgs = django.contrib.messages
  if "_target" not in post:
    msgs.error(request, "You must enter a location (URL) for your identifier")
    is_valid = False
  if not(url_is_valid(post['_target'])):
    msgs.error(request, "Please enter a a valid location (URL)")
    is_valid = False
  if "datacite.resourcetype" in post:
    rt = post["datacite.resourcetype"].strip()
    if rt != "" and rt.split("/", 1)[0] not in _dataciteResourceTypes:
      msgs.error(request, "Invalid general resource type")
      is_valid = False
  if profile.name == 'datacite' and _validate_datacite_metadata_form(request, profile) == False:
    is_valid = False
  return is_valid

def validate_advanced_top(request):
  """validates advanced form top and returns list of error messages if any"""
  err_msgs = []
  post = request.POST
  if "_target" not in post:
    err_msgs.append("You must enter a location (URL) for your identifier") 
  if not(url_is_valid(post['_target'])):
    err_msgs.append("Please enter a valid location (URL)")
  if post['action'] == 'create' and \
      post['remainder'] != remainder_box_default and (' ' in post['remainder']):
    err_msgs.append("The remainder you entered is not valid.")     
  if "datacite.resourcetype" in post:
    rt = post["datacite.resourcetype"].strip()
    if rt != "" and rt.split("/", 1)[0] not in _dataciteResourceTypes:
      err_msgs.append("Invalid general resource type")
  return err_msgs
  
def validate_advanced_metadata_form(request, profile):
  """validates an advanced metadata form, profile is more or less irrelevant for now,
  but may be useful later
  Advanced Datacite DOI XML Blobs validation is done in ui_create.ajax_advanced"""
  err_msgs = validate_advanced_top(request)
  if len(err_msgs) > 0: #add any error messages to the request from top part
    is_valid = False
    for em in err_msgs:
      django.contrib.messages.error(request, em)
  else:
    is_valid = True
  if profile.name == 'datacite' and _validate_datacite_metadata_form(request, profile) == False:
    is_valid = False
  return is_valid

def _validate_datacite_metadata_form(request, profile):
  post = request.POST
  msgs = django.contrib.messages
  is_valid = True
  if profile.name != 'datacite' or ('publish' in post and post['publish'] == 'False') or\
    ('_status' in post and post['_status'] == 'reserved'):
    return True
  if not set(['datacite.creator', 'datacite.title', 'datacite.publisher', \
      'datacite.publicationyear', 'datacite.resourcetype']).issubset(post):
    msgs.error(request, "Some required form elements are missing")
    return False
  for x in ['datacite.creator', 'datacite.title', 'datacite.publisher']:
    if post[x].strip() == '':
      msgs.error(request, 'You must fill in a value for ' + x.split('.')[1] + ' or use one of the codes shown in the help.')
      is_valid = False
  codes = ['(:unac)', '(:unal)', '(:unap)', '(:unas)', '(:unav)', \
           '(:unkn)', '(:none)', '(:null)', '(:tba)', '(:etal)', \
           '(:at)']
  if not( post['datacite.publicationyear'] in codes or \
          re.search('^\d{4}$', post['datacite.publicationyear']) ):
    msgs.error(request, 'You must fill in a 4-digit publication year or use one of the codes shown in the help.')
    is_valid = False
    
  return is_valid

>>>>>>> 775505f0
def extract(d, keys):
  """Gets subset of dictionary based on keys in an array"""
  return dict((k, d[k]) for k in keys if k in d)

def random_password(size = 8):
  return ''.join([choice(string.letters + string.digits) for i in range(size)])

def user_login_required(f):
  """defining a decorator to require a user to be logged in"""
  def wrap(request, *args, **kwargs):
<<<<<<< HEAD
    if 'auth' not in request.session.keys():
      django.contrib.messages.error(request, _("You must be logged in to view this page."))
=======
    if userauth.getUser(request) == None:
      django.contrib.messages.error(request, 'You must be logged in to view this page.')
>>>>>>> 775505f0
      return django.http.HttpResponseRedirect("/login?next=" +\
        django.utils.http.urlquote(request.get_full_path()))
    return f(request, *args, **kwargs)
  wrap.__doc__=f.__doc__
  wrap.__name__=f.__name__
  return wrap

def admin_login_required(f):
  """defining a decorator to require an admin to be logged in"""
  def wrap(request, *args, **kwargs):
<<<<<<< HEAD
    if "auth" not in request.session or request.session["auth"].user[0] != adminUsername:
      django.contrib.messages.error(request, _("You must be logged in as an administrator to view this page."))
=======
    if not userauth.getUser(request, returnAnonymous=True).isSuperuser:
      django.contrib.messages.error(request, 'You must be logged in as an administrator to view this page.')
>>>>>>> 775505f0
      return django.http.HttpResponseRedirect("/login?next=" +\
        django.utils.http.urlquote(request.get_full_path()))
    return f(request, *args, **kwargs)
  wrap.__doc__=f.__doc__
  wrap.__name__=f.__name__
  return wrap

def identifier_has_block_data (identifier):
  """
  Returns true if the identifier has block metadata, which affects
  both the display and the editability of the metadata in the UI.
  """
  return (identifier["_profile"] == "erc" and "erc" in identifier) or\
    (identifier["_profile"] == "datacite" and "datacite" in identifier)<|MERGE_RESOLUTION|>--- conflicted
+++ resolved
@@ -10,20 +10,8 @@
 from random import choice
 
 import config
-<<<<<<< HEAD
-import datacite
-import ezid
-import ezidadmin
-import ezidapp.models.server_variables
-import idmap
-import log
+import ezidapp.models
 import newsfeed 
-import policy
-import ezidapp.models.shoulder
-import useradmin
-=======
-import ezidapp.models
->>>>>>> 775505f0
 import userauth
 import urlparse
 from django.utils.translation import ugettext as _
@@ -77,13 +65,10 @@
   
 def render(request, template, context={}):
   global alertMessage, google_analytics_id, reload_templates
-<<<<<<< HEAD
-  c = { "session": request.session, "alertMessage": alertMessage, "feed_cache": newsfeed.getLatestItem(), "rss_feed": newsfeed_url, "google_analytics_id": google_analytics_id }
-=======
   c = { "session": request.session,
     "authenticatedUser": userauth.getUser(request),
-    "alertMessage": alertMessage, "google_analytics_id": google_analytics_id }
->>>>>>> 775505f0
+    "alertMessage": alertMessage, "feed_cache": newsfeed.getLatestItem(), 
+    "google_analytics_id": google_analytics_id }
   c.update(context)
   #this is to keep from having to restart the server every 3 seconds
   #to see template changes in development, only reloads if set for optimal performance
@@ -168,56 +153,6 @@
       return message[len(p)].upper() + message[len(p)+1:] + "."
   return message
 
-<<<<<<< HEAD
-def getPrefixes (user, group):
-  try:
-    return [{ "namespace": s.name, "prefix": s.prefix }\
-      for s in policy.getShoulders(user, group)]
-  except Exception, e:
-    log.otherError("ui_common.getPrefixes", e)
-    return _("error: internal server error")
-  
-def authorizeCreate(request, prefix):
-  """a simple function to decide if a user (gotten from request.session)
-  is allowed to create with the prefix"""
-  return policy.authorizeCreate(user_or_anon_tup(request), group_or_anon_tup(request),
-        prefix)
-
-def authorizeUpdate(request, metadata_tup):
-  """a simple function to decide if identifier can updated/edited based in ui values.
-  It takes the request object (for session) and presumed object metadata tuple. It wraps
-  the much more complicated policy function calls so they're simple to use in multiple places
-  without repeating a lot of code."""
-  if not (type(metadata_tup) is tuple):
-    return False
-  s, m = metadata_tup
-  if not s.startswith("success:"):
-    return False
-  the_id = s.split()[1]
-  #just gets the updating items found on the edit screen
-  to_update = [x for x in m.keys() if not (x.startswith('_') and not x in ['_status','_target', '_profile']) ]
-  return policy.authorizeUpdate(user_or_anon_tup(request), group_or_anon_tup(request),
-        the_id, get_user_tup(m['_owner']), get_group_tup(m['_ownergroup']),
-        get_coowners_tup(m), to_update)
-
-# simple function to decide if identifier can be deleted based on ui context
-def authorizeDelete(request, metadata_tup):
-  """a simple function to decide if identifier can be deleted based in ui values.
-  It takes the request object (for session) and presumed object metadata tuple. It wraps
-  the much more complicated policy function calls so they're simple to use in multiple places
-  without repeating a lot of code."""
-  if not (type(metadata_tup) is tuple):
-    return False
-  s, m = metadata_tup
-  if not s.startswith("success:"):
-    return False
-  the_id = s.split()[1]
-  return policy.authorizeDelete(user_or_anon_tup(request), group_or_anon_tup(request),
-        the_id, get_user_tup(m['_owner']), get_group_tup(m['_ownergroup']),
-        get_coowners_tup(m))
-
-=======
->>>>>>> 775505f0
 def assembleUpdateDictionary (request, profile, additionalElements={}):
   d = { "_profile": profile.name }
   for e in profile.elements:
@@ -225,120 +160,6 @@
   d.update(additionalElements)
   return d
 
-<<<<<<< HEAD
-def user_or_anon_tup(request):
-  """Gets user tuple from request.session, otherwise returns anonymous tuple"""
-  if 'auth' in request.session:
-    return request.session["auth"].user
-  else:
-    return ("anonymous", "anonymous")
-    
-def group_or_anon_tup(request):
-  """Gets group tuple from request.session, otherwise returns anonymous tuple"""
-  if 'auth' in request.session:
-    return request.session["auth"].group
-  else:
-    return ("anonymous", "anonymous")
-  
-def get_user_tup(user_id):
-  """Gets user tuple from user_id"""
-  return (user_id, idmap.getUserId(user_id) )
-
-def get_group_tup(group_id):
-  """Gets group tuple from group_id"""
-  return (group_id, idmap.getGroupId(group_id))
-
-def get_coowners_tup(id_meta):
-  if "_coowners" not in id_meta:
-    return []
-  else:
-    return [get_user_tup(co.strip())\
-      for co in id_meta["_coowners"].split(";") if len(co.strip()) > 0]
-    
-=======
-_dataciteResourceTypes = ["Audiovisual", "Collection", "Dataset", "Event", "Image",
-  "InteractiveResource", "Model", "PhysicalObject", "Service", "Software",
-  "Sound", "Text", "Workflow", "Other"]
-
-def validate_simple_metadata_form(request, profile):
-  """validates a simple id metadata form, profile is more or less irrelevant for now,
-  but may be useful later"""
-  is_valid = True
-  post = request.POST
-  msgs = django.contrib.messages
-  if "_target" not in post:
-    msgs.error(request, "You must enter a location (URL) for your identifier")
-    is_valid = False
-  if not(url_is_valid(post['_target'])):
-    msgs.error(request, "Please enter a a valid location (URL)")
-    is_valid = False
-  if "datacite.resourcetype" in post:
-    rt = post["datacite.resourcetype"].strip()
-    if rt != "" and rt.split("/", 1)[0] not in _dataciteResourceTypes:
-      msgs.error(request, "Invalid general resource type")
-      is_valid = False
-  if profile.name == 'datacite' and _validate_datacite_metadata_form(request, profile) == False:
-    is_valid = False
-  return is_valid
-
-def validate_advanced_top(request):
-  """validates advanced form top and returns list of error messages if any"""
-  err_msgs = []
-  post = request.POST
-  if "_target" not in post:
-    err_msgs.append("You must enter a location (URL) for your identifier") 
-  if not(url_is_valid(post['_target'])):
-    err_msgs.append("Please enter a valid location (URL)")
-  if post['action'] == 'create' and \
-      post['remainder'] != remainder_box_default and (' ' in post['remainder']):
-    err_msgs.append("The remainder you entered is not valid.")     
-  if "datacite.resourcetype" in post:
-    rt = post["datacite.resourcetype"].strip()
-    if rt != "" and rt.split("/", 1)[0] not in _dataciteResourceTypes:
-      err_msgs.append("Invalid general resource type")
-  return err_msgs
-  
-def validate_advanced_metadata_form(request, profile):
-  """validates an advanced metadata form, profile is more or less irrelevant for now,
-  but may be useful later
-  Advanced Datacite DOI XML Blobs validation is done in ui_create.ajax_advanced"""
-  err_msgs = validate_advanced_top(request)
-  if len(err_msgs) > 0: #add any error messages to the request from top part
-    is_valid = False
-    for em in err_msgs:
-      django.contrib.messages.error(request, em)
-  else:
-    is_valid = True
-  if profile.name == 'datacite' and _validate_datacite_metadata_form(request, profile) == False:
-    is_valid = False
-  return is_valid
-
-def _validate_datacite_metadata_form(request, profile):
-  post = request.POST
-  msgs = django.contrib.messages
-  is_valid = True
-  if profile.name != 'datacite' or ('publish' in post and post['publish'] == 'False') or\
-    ('_status' in post and post['_status'] == 'reserved'):
-    return True
-  if not set(['datacite.creator', 'datacite.title', 'datacite.publisher', \
-      'datacite.publicationyear', 'datacite.resourcetype']).issubset(post):
-    msgs.error(request, "Some required form elements are missing")
-    return False
-  for x in ['datacite.creator', 'datacite.title', 'datacite.publisher']:
-    if post[x].strip() == '':
-      msgs.error(request, 'You must fill in a value for ' + x.split('.')[1] + ' or use one of the codes shown in the help.')
-      is_valid = False
-  codes = ['(:unac)', '(:unal)', '(:unap)', '(:unas)', '(:unav)', \
-           '(:unkn)', '(:none)', '(:null)', '(:tba)', '(:etal)', \
-           '(:at)']
-  if not( post['datacite.publicationyear'] in codes or \
-          re.search('^\d{4}$', post['datacite.publicationyear']) ):
-    msgs.error(request, 'You must fill in a 4-digit publication year or use one of the codes shown in the help.')
-    is_valid = False
-    
-  return is_valid
-
->>>>>>> 775505f0
 def extract(d, keys):
   """Gets subset of dictionary based on keys in an array"""
   return dict((k, d[k]) for k in keys if k in d)
@@ -349,13 +170,8 @@
 def user_login_required(f):
   """defining a decorator to require a user to be logged in"""
   def wrap(request, *args, **kwargs):
-<<<<<<< HEAD
-    if 'auth' not in request.session.keys():
-      django.contrib.messages.error(request, _("You must be logged in to view this page."))
-=======
     if userauth.getUser(request) == None:
-      django.contrib.messages.error(request, 'You must be logged in to view this page.')
->>>>>>> 775505f0
+      django.contrib.messages.error(request, _('You must be logged in to view this page.'))
       return django.http.HttpResponseRedirect("/login?next=" +\
         django.utils.http.urlquote(request.get_full_path()))
     return f(request, *args, **kwargs)
@@ -366,13 +182,8 @@
 def admin_login_required(f):
   """defining a decorator to require an admin to be logged in"""
   def wrap(request, *args, **kwargs):
-<<<<<<< HEAD
-    if "auth" not in request.session or request.session["auth"].user[0] != adminUsername:
-      django.contrib.messages.error(request, _("You must be logged in as an administrator to view this page."))
-=======
     if not userauth.getUser(request, returnAnonymous=True).isSuperuser:
-      django.contrib.messages.error(request, 'You must be logged in as an administrator to view this page.')
->>>>>>> 775505f0
+      django.contrib.messages.error(request, _('You must be logged in as an administrator to view this page.'))
       return django.http.HttpResponseRedirect("/login?next=" +\
         django.utils.http.urlquote(request.get_full_path()))
     return f(request, *args, **kwargs)
