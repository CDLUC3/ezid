--- conflicted
+++ resolved
@@ -945,10 +945,7 @@
       _softUpdate(d, { "_u": str(int(time.time())) })
     else:
       _softUpdate(d, { "_su": str(int(time.time())) })
-<<<<<<< HEAD
-=======
     # Export flag.
->>>>>>> 8d968854
     if d.get("_x", "") == "yes": d["_x"] = ""
     # Easter egg: a careful reading of the above shows that it is
     # impossible for the administrator to set certain internal
@@ -962,32 +959,18 @@
           del d[k]
     newStatus = d.get("_is", iStatus)
     if newStatus == "": newStatus = "public"
-<<<<<<< HEAD
-=======
     iExport = m.get("_x", "yes")
     newExport = d.get("_x", iExport)
     if newExport == "": newExport = "yes"
->>>>>>> 8d968854
     # Perform any necessary DataCite operations.  These are more prone
     # to failure, hence we do them first to avoid corrupting our own
     # databases.  Note that this section is executed if we are
     # operating on the DOI directly or on the DOI via its shadow ARK.
     if "_s" in m and m["_s"].startswith("doi:"):
       if newStatus == "public":
-<<<<<<< HEAD
         message = datacite.uploadMetadata(m["_s"][4:], m, d,
-          forceUpload=(iStatus != "public"))
-=======
-        if iStatus == "reserved":
-          m2 = m.copy()
-          m2.update(d)
-          message = datacite.uploadMetadata(m["_s"][4:], {}, m2)
-        else:
-          forceUpload = iStatus.startswith("unavailable") or\
-            (iExport == "no" and newExport == "yes")
-          message = datacite.uploadMetadata(m["_s"][4:], m, d,
-            forceUpload=forceUpload)
->>>>>>> 8d968854
+          forceUpload=(iStatus != "public" or\
+          (iExport == "no" and newExport == "yes")))
         if message is not None:
           log.badRequest(tid)
           return "error: bad request - " + _oneline(message)
@@ -1000,15 +983,11 @@
           log.badRequest(tid)
           return "error: bad request - element '_target': " +\
             _oneline(message)
-<<<<<<< HEAD
-      if newStatus.startswith("unavailable") and iStatus == "public":
-=======
       # The following test for public DOIs may look overly general,
       # but it's written this way to cover the case that a metadata
       # update above caused the identifier to become active again.
       if (newStatus.startswith("unavailable") and iStatus == "public") or\
         (newStatus == "public" and newExport == "no"):
->>>>>>> 8d968854
         datacite.deactivate(m["_s"][4:])
     # Finally, and most importantly, update our own databases.
     _bindNoid.setElements(ark, d)
