import ui_common as uic
import django.contrib.messages
from django.shortcuts import redirect
from django.core.urlresolvers import reverse
import ezid
import metadata
import math
import useradmin
import erc
import datacite
import datacite_xml
import form_objects
import urllib
import time
import os.path
from lxml import etree, objectify
<<<<<<< HEAD
from io import StringIO
=======
import re
import ezidapp.models

>>>>>>> 92277b30

# these are layout properties for the fields in the manage index page,
# if I had realized there were going to be so many properties up front, I probably would
# have created a field layout object with a number of properties instead.

# The order to display fields both in the customize check boxes and the columns
FIELD_ORDER = ['identifier', 'owner', 'coOwners', 'createTime', 'updateTime', 'status',\
                'mappedTitle', 'mappedCreator']

# The default selected fields for display if custom fields haven't been defined
FIELD_DEFAULTS = ['identifier', 'updateTime', 'mappedTitle', 'mappedCreator']

# Column names for display for each field
FIELDS_MAPPED = {'identifier':'Identifier',  'owner':'Owner', 'coOwners': 'Co-Owners', \
                  'createTime': 'Date Created', 'updateTime': 'Date Last Modified', 'status' :'Status',\
                  'mappedTitle': 'Object Title', 'mappedCreator' : 'Object Creator'}

# Weight to give each field for table display since many or few fields are present and can be customized
FIELD_WIDTHS = {'identifier': 2.0,  'owner': 1.0, 'coOwners': 2.0, \
                'createTime': 2.0, 'updateTime': 2.0, 'status' :1.0,\
                'mappedTitle': 3.0, 'mappedCreator' : 2.0}

#how to display each field, these are in custom tags for these display types
FIELD_DISPLAY_TYPES = {'identifier': 'identifier',  'owner': 'string', 'coOwners': 'coowners', \
                'createTime': 'datetime', 'updateTime': 'datetime', 'status' :'string',\
                'mappedTitle': 'string', 'mappedCreator' : 'string'}

# priority for the sort order if it is not set, choose the first field that exists in this order
FIELD_DEFAULT_SORT_PRIORITY = ['updateTime', 'identifier', 'createTime', 'owner', 'mappedTitle', \
                'mappedCreator', 'status', 'coOwners']

IS_ASCENDING = {'asc': True, 'desc': False }

@uic.user_login_required
def index(request):
  if request.method == "GET":
    REQUEST = request.GET
  else:
    REQUEST = request.POST
  d = { 'menu_item' : 'ui_manage.index' }
  d['testPrefixes'] = uic.testPrefixes
  d['jquery_checked'] = ','.join(['#' + x for x in list(set(FIELD_ORDER) & set(FIELD_DEFAULTS))])
  d['jquery_unchecked'] = ','.join(['#' + x for x in list(set(FIELD_ORDER) - set(FIELD_DEFAULTS))])
  d['user'] = request.session['auth'].user
  r = useradmin.getAccountProfile(request.session["auth"].user[0])
  if 'ezidCoOwners' in r:
    d['account_co_owners'] = r['ezidCoOwners']
  else:
    d['account_co_owners'] = ''
  d['field_order'] = FIELD_ORDER
  d['field_norewrite'] = FIELD_ORDER + ['includeCoowned']
  d['fields_mapped'] = FIELDS_MAPPED
  d['field_defaults'] = FIELD_DEFAULTS
  d['fields_selected'] = [x for x in FIELD_ORDER if x in REQUEST ]
  if len(d['fields_selected']) < 1: d['fields_selected'] = FIELD_DEFAULTS
  d['REQUEST'] = REQUEST
  d['field_widths'] = FIELD_WIDTHS
  d['field_display_types'] = FIELD_DISPLAY_TYPES
  
  #ensure sorting defaults are set
  d['includeCoowned'] = True
  if 'submit_checks' in REQUEST and not ('includeCoowned' in REQUEST):
    d['includeCoowned'] = False    
  if 'order_by' in REQUEST and REQUEST['order_by'] in d['fields_selected']:
    d['order_by'] = REQUEST['order_by']
  else:
    d['order_by'] = [x for x in FIELD_DEFAULT_SORT_PRIORITY if x in d['fields_selected'] ][0]
  if 'sort' in REQUEST and REQUEST['sort'] in ['asc', 'desc']:
    d['sort'] = REQUEST['sort']
  else:
    d['sort'] = 'desc'
    
  #p=page and ps=pagesize -- I couldn't find an auto-paging that uses our type of models and does what we want
  #sorry, had to roll our own
  d['p'] = 1
  d['ps'] = 10
  if 'p' in REQUEST and REQUEST['p'].isdigit(): d['p'] = int(REQUEST['p'])
  if 'ps' in REQUEST and REQUEST['ps'].isdigit(): d['ps'] = int(REQUEST['ps'])
  d['total_results'] = ezidapp.models.SearchIdentifier.objects.\
    filter(owner__username=d['user'][0]).count()
  d['total_pages'] = int(math.ceil(float(d['total_results'])/float(d['ps'])))
  if d['p'] > d['total_pages']: d['p'] = d['total_pages']
  d['p'] = max(d['p'], 1)
  orderColumn = d['order_by']
  if orderColumn in ["mappedTitle", "mappedCreator"]:
    orderColumn = "resource" + orderColumn[6:] + "Prefix"
  elif orderColumn == "coOwners":
    orderColumn = "updateTime" # arbitrary; co-owners not supported anymore
  if not IS_ASCENDING[d['sort']]: orderColumn = "-" + orderColumn
  d['results'] = []
  for id in ezidapp.models.SearchIdentifier.objects.\
    filter(owner__username=d['user'][0]).\
    only("identifier", "owner__username", "createTime", "updateTime",
    "status", "unavailableReason", "resourceTitle", "resourceCreator").\
    select_related("owner").\
    order_by(orderColumn)[(d['p']-1)*d['ps']:d['p']*d['ps']]:
    result = { "identifier": id.identifier, "owner": id.owner.username,
      "coOwners": "", "createTime": id.createTime,
      "updateTime": id.updateTime, "status": id.get_status_display(),
      "mappedTitle": id.resourceTitle, "mappedCreator": id.resourceCreator }
    if id.isUnavailable and id.unavailableReason != "":
      result["status"] += " | " + id.unavailableReason
    d['results'].append(result)
  return uic.render(request, 'manage/index', d)

def _getLatestMetadata(identifier, request):
  """
  The successful return is a pair (status, dictionary) where 'status' is a 
  string that includes the canonical, qualified form of the identifier, as in:
    success: doi:10.5060/FOO
  and 'dictionary' contains element (name, value) pairs.
  """
  if "auth" in request.session:
    r = ezid.getMetadata(identifier, request.session["auth"].user,
      request.session["auth"].group)
  else:
    r = ezid.getMetadata(identifier)
  return r

def _updateMetadata(request, d, stts, _id_metadata=None):
  """
  Takes data from form fields in /manage/edit and applies them to IDs metadata
  If _id_metadata is specified, converts record to advanced datacite 
  Returns ezid.setMetadata (successful return is the identifier string)
  Also removes tags related to old profile if converting to advanced datacite
  """
  metadata_dict = { '_target' : uic.fix_target(request.POST['_target']), '_status': stts,
      '_export' : ('yes' if (not 'export' in d) or d['export'] == 'yes' else 'no')}
  if _id_metadata: 
    metadata_dict['datacite'] = datacite.formRecord(d['id_text'], _id_metadata, True)
    metadata_dict['_profile'] = 'datacite' 
    # Old tag cleanup
    if _id_metadata.get("_profile", "") == "datacite": 
      metadata_dict['datacite.creator'] = ''; metadata_dict['datacite.publisher'] = '' 
      metadata_dict['datacite.publicationyear'] = ''; metadata_dict['datacite.title'] = '' 
      metadata_dict['datacite.type'] = '' 
    if _id_metadata.get("_profile", "") == "dc": 
      metadata_dict['dc.creator'] = ''; metadata_dict['dc.date'] = '' 
      metadata_dict['dc.publisher'] = ''; metadata_dict['dc.title'] = '' 
      metadata_dict['dc.type'] = '' 
    if _id_metadata.get("_profile", "") == "erc": 
      metadata_dict['erc.who'] = ''; metadata_dict['erc.what'] = '' 
      metadata_dict['erc.when'] = '' 
  to_write = uic.assembleUpdateDictionary(request, d['current_profile'], metadata_dict)
  return ezid.setMetadata(d['id_text'], uic.user_or_anon_tup(request), 
    uic.group_or_anon_tup(request), to_write)

def _alertMessageUpdateError(request):
  django.contrib.messages.error(request, "There was an error updating the metadata for your identifier")

def _alertMessageUpdateSuccess(request):
  django.contrib.messages.success(request, "Identifier updated.")

def _addDataciteXmlToDict(id_metadata, d):
  # There is no datacite_xml ezid profile. Just use 'datacite'
  # [TODO: Enhance advanced DOI ERC profile to allow for elements ERC + datacite.publisher or 
  #    ERC + dc.publisher.] For now, just hide this profile. 
  if d['id_text'].startswith("doi:"):
    d['profiles'][:] = [p for p in d['profiles'] if not p.name == 'erc']
  datacite_obj = objectify.fromstring(id_metadata["datacite"])
  if datacite_obj is not None:
    d['datacite_obj'] = datacite_obj 
    d['manual_profile'] = True
    d['manual_template'] = 'create/_datacite_xml.html'
    ''' Also feed in a whole, empty XML record so that elements can be properly
        displayed in form fields on manage/edit page ''' 
    f = open(os.path.join(
        django.conf.settings.PROJECT_ROOT, "static", "datacite_emptyRecord.xml"))
    d['datacite_obj_empty'] = objectify.parse(f).getroot()
    f.close()
  else:
    d['erc_block_list'] = [["error", "Invalid DataCite metadata record."]]
  return d

def edit(request, identifier):
  d = { 'menu_item' : 'ui_manage.null'}
  d["testPrefixes"] = uic.testPrefixes
  r = _getLatestMetadata(identifier, request)
  if type(r) is str:
    django.contrib.messages.error(request, uic.formatError(r))
    return redirect("ui_manage.index")
  if not uic.authorizeUpdate(request, r):
    django.contrib.messages.error(request, "You are not allowed to edit this identifier")
    return redirect("/id/" + urllib.quote(identifier, ":/"))
  s, id_metadata = r 
  d['identifier'] = id_metadata 
  t_stat = [x.strip() for x in id_metadata['_status'].split("|", 1)]
  d['pub_status'] = t_stat[0]
  d['orig_status'] = t_stat[0]
  d['stat_reason'] = None
  if t_stat[0] == 'unavailable' and len(t_stat) > 1:
    d['stat_reason'] = t_stat[1]
  d['export'] = id_metadata['_export'] if '_export' in id_metadata else 'yes'
  d['id_text'] = s.split()[1]
  d['internal_profile'] = metadata.getProfile('internal')
  d['profiles'] = metadata.getProfiles()[1:]
  if request.method == "POST":
    # datacite_xml editing uses ui_create.ajax_advanced, so doesn't use this step.
    d['pub_status'] = (request.POST['_status'] if '_status' in request.POST else d['pub_status'])
    d['stat_reason'] = (request.POST['stat_reason'] if 'stat_reason' in request.POST else d['stat_reasons'])
    d['export'] = request.POST['_export'] if '_export' in request.POST else d['export']
    ''' Profiles could previously be switched in edit template, thus generating
        posibly two differing profiles (current vs original). So we previously did a 
        check here to confirm current_profile equals original profile before saving.''' 
    d['current_profile'] = metadata.getProfile(request.POST['original_profile'])
    #this means we're saving and going to a save confirmation page
    if request.POST['_status'] == 'unavailable':
      stts = request.POST['_status'] + " | " + request.POST['stat_reason']
    else:
      stts = request.POST['_status']
    # Even if converting from simple to advanced, let's validate fields first
    if uic.validate_simple_metadata_form(request, d['current_profile']):
      result = _updateMetadata(request, d, stts)
      if not result.startswith("success:"):
        d['current_profile'] = metadata.getProfile(id_metadata['_profile'])
        _alertMessageUpdateError(request)
        return uic.render(request, "manage/edit", d)
      else:
        if 'simpleToAdvanced' in request.POST and request.POST['simpleToAdvanced'] == 'True':
          # simpleToAdvanced button was selected 
          result = _updateMetadata(request, d, stts, id_metadata)
          r = _getLatestMetadata(identifier, request)
          if type(r) is str:
            django.contrib.messages.error(request, uic.formatError(r))
            return redirect("ui_manage.index")
          s, id_metadata = r 
          if not result.startswith("success:"):
            _alertMessageUpdateError(request)
          else:
            d['identifier'] = id_metadata
            d['current_profile'] = metadata.getProfile('datacite')
            d = _addDataciteXmlToDict(id_metadata, d)
            _alertMessageUpdateSuccess(request)
          return uic.render(request, "manage/edit", d)
        else:
          _alertMessageUpdateSuccess(request)
          return redirect("/id/" + urllib.quote(identifier, ":/"))
  elif request.method == "GET": 
    if '_profile' in id_metadata:
      d['current_profile'] = metadata.getProfile(id_metadata['_profile'])
    else:
      d['current_profile'] = metadata.getProfile('dc')
    if d['current_profile'].name == 'datacite' and 'datacite' in id_metadata:
      d = _addDataciteXmlToDict(id_metadata, d)
      d['dx_form'] = datacite_xml.populateFormObject(d['identifier']['datacite']) 
      # d['form'] gets assigned to {remainder_form, creator_set, title_set, etc...}
      d['form']=form_objects.getIdForm_datacite_xml(d, request) 
  return uic.render(request, "manage/edit", d)

def _formatErcBlock (block):
  try:
    d = erc.parse(block, concatenateValues=False)
  except erc.ErcParseException:
    return [["error", "Invalid ERC metadata block."]]
  l = []
  # List profile elements first, in profile order.
  for e in metadata.getProfile("erc").elements:
    assert e.name.startswith("erc.")
    n = e.name[4:]
    if n in d:
      for v in d[n]: l.append([n, v])
      del d[n]
  # Now list any remaining elements.
  for k in d:
    for v in d[k]: l.append([k, v])
  return l

def details(request):
  d = { 'menu_item' : 'ui_manage.null'}
  d["testPrefixes"] = uic.testPrefixes
  my_path = "/id/"
  identifier = request.path_info[len(my_path):]
  r = _getLatestMetadata(identifier, request)
  if type(r) is str:
    django.contrib.messages.error(request, uic.formatError(r))
    return redirect("ui_manage.index")
  d['allow_update'] = uic.authorizeUpdate(request, r)
  s, id_metadata = r
  assert s.startswith("success:")
  d['identifier'] = id_metadata 
  d['id_text'] = s.split()[1]
  d['internal_profile'] = metadata.getProfile('internal')
  d['target'] = id_metadata['_target']
  d['current_profile'] = metadata.getProfile(id_metadata['_profile'])
  d['recent_creation'] = identifier.startswith('doi') and \
        (time.time() - float(id_metadata['_created']) < 60 * 30)
  d['recent_update'] = identifier.startswith('doi') and \
        (time.time() - float(id_metadata['_updated']) < 60 * 30)
  if d['current_profile'].name == 'erc' and 'erc' in id_metadata:
    d['erc_block_list'] = _formatErcBlock(id_metadata['erc'])
  elif d['current_profile'].name == 'datacite' and 'datacite' in id_metadata:
    r = datacite.dcmsRecordToHtml(id_metadata["datacite"])
    if r:
      d['datacite_html'] = r
    else:
      d['erc_block_list'] = [["error", "Invalid DataCite metadata record."]]
  if d['current_profile'].name == 'crossref' and 'crossref' in id_metadata and \
    id_metadata['crossref'].strip() != "":
    d['has_crossref_metadata'] = True 
  t_stat = [x.strip() for x in id_metadata['_status'].split("|", 1)]
  d['pub_status'] = t_stat[0]
  if t_stat[0] == 'unavailable' and len(t_stat) > 1:
    d['stat_reason'] = t_stat[1] 
  d['has_block_data'] = uic.identifier_has_block_data(id_metadata)
  d['has_resource_type'] = True if (d['current_profile'].name == 'datacite' \
    and 'datacite.resourcetype' in id_metadata \
    and id_metadata['datacite.resourcetype'] != '') else False
  return uic.render(request, "manage/details", d)

def display_xml(request, identifier):
  """
  Used for displaying DataCite or CrossRef XML
  """
  d = { 'menu_item' : 'ui_manage.null'}
  r = _getLatestMetadata(identifier, request)
  if type(r) is str:
    django.contrib.messages.error(request, uic.formatError(r))
    return redirect("/")
  s, id_metadata = r 
  assert s.startswith("success:")
  d['identifier'] = id_metadata 
  d['current_profile'] = metadata.getProfile(id_metadata['_profile'])
  if d['current_profile'].name == 'datacite' and 'datacite' in id_metadata:
    content = id_metadata["datacite"]
  elif d['current_profile'].name == 'crossref' and 'crossref' in id_metadata:
    content = id_metadata["crossref"]
  
  # By setting the content type ourselves, we gain control over the
  # character encoding and can properly set the content length.
  ec = content.encode("UTF-8")
  r = django.http.HttpResponse(ec, content_type="application/xml; charset=UTF-8")
  r["Content-Length"] = len(ec)
  return r<|MERGE_RESOLUTION|>--- conflicted
+++ resolved
@@ -14,13 +14,8 @@
 import time
 import os.path
 from lxml import etree, objectify
-<<<<<<< HEAD
-from io import StringIO
-=======
 import re
 import ezidapp.models
-
->>>>>>> 92277b30
 
 # these are layout properties for the fields in the manage index page,
 # if I had realized there were going to be so many properties up front, I probably would
