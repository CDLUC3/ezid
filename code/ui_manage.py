import ui_common as uic
import django.contrib.messages
import ui_search
import ui_create
import download as ezid_download
from django.shortcuts import redirect
from django.core.urlresolvers import reverse
import django.db.models
import ezid
import metadata
import math
import policy
import userauth
import erc
import datacite
import datacite_xml
import form_objects
import urllib
import time
import os.path
import ezidapp.models
from django.utils.translation import ugettext as _

FORM_VALIDATION_ERROR_ON_LOAD = _("One or more fields do not validate.  ") +\
  _("Please check the highlighted fields below for details.")

@uic.user_login_required
def index(request):
  """ Manage Page, listing all Ids owned by user, or if groupadmin, all group users """
  d = { 'menu_item' : 'ui_manage.index' }
  user = userauth.getUser(request)
  noConstraintsReqd =True 
  if request.method == "GET":
    if not('owner_selected' in request.GET) or request.GET['owner_selected'] == '':
      d['owner_selected'] =  _defaultUser(user)
    else:
      d['owner_selected'] =  request.GET['owner_selected']
    d['queries'] = ui_search.queryDict(request)
    # And preserve query in form object
    d['form'] = form_objects.ManageSearchIdForm(d['queries'])
    d['order_by'] = 'c_update_time'
    d['sort'] = 'asc'
  elif request.method == "POST":
    d['owner_selected'] = request.POST['owner_selected'] if 'owner_selected' != '' \
      else _defaultUser(user)
    d['filtered'] = True 
    d['form'] = form_objects.ManageSearchIdForm(request.POST)
    noConstraintsReqd = False
  else:
    return uic.methodNotAllowed(request)
  d['owner_names'] = uic.owner_names(user, "manage")
  d = ui_search.search(d, request, noConstraintsReqd, "manage")
  if not d['form'].has_changed():
    d['filtered'] = False
  return uic.render(request, 'manage/index', d)

def _defaultUser(user):
  """ Pick current user """
  # ToDo: Make sure this works for Realm Admin and picking Groups
  return 'all' if user.isSuperuser else "group_" + user.group.groupname \
    if user.isGroupAdministrator else "user_" + user.username

def _getLatestMetadata(identifier, request):
  """
  The successful return is a pair (status, dictionary) where 'status' is a 
  string that includes the canonical, qualified form of the identifier, as in:
    success: doi:10.5060/FOO
  and 'dictionary' contains element (name, value) pairs.
  """
  return ezid.getMetadata(identifier,
    userauth.getUser(request, returnAnonymous=True))

def _updateEzid(request, d, stts, m_to_upgrade=None):
  """
  Takes data from form fields in /manage/edit and applies them to IDs metadata
  If m_to_upgrade is specified, converts record to advanced datacite 
  Returns ezid.setMetadata (successful return is the identifier string)
  Also removes tags related to old profile if converting to advanced datacite
  """
  m_dict = { '_target' : request.POST['target'], '_status': stts,
      '_export' : ('yes' if (not 'export' in d) or d['export'] == 'yes' else 'no')}
  if m_to_upgrade: 
    d['current_profile'] = metadata.getProfile('datacite')
    # datacite_xml ezid profile is defined by presence of 'datacite' assigned to the 
    # '_profile' key and XML present in the 'datacite' key 
    m_dict['datacite'] = datacite.formRecord(d['id_text'], m_to_upgrade, True)
    m_dict['_profile'] = 'datacite' 
    # Old tag cleanup
    if m_to_upgrade.get("_profile", "") == "datacite": 
      m_dict['datacite.creator'] = ''; m_dict['datacite.publisher'] = '' 
      m_dict['datacite.publicationyear'] = ''; m_dict['datacite.title'] = '' 
      m_dict['datacite.type'] = '' 
    if m_to_upgrade.get("_profile", "") == "dc": 
      m_dict['dc.creator'] = ''; m_dict['dc.date'] = '' 
      m_dict['dc.publisher'] = ''; m_dict['dc.title'] = '' 
      m_dict['dc.type'] = '' 
    if m_to_upgrade.get("_profile", "") == "erc": 
      m_dict['erc.who'] = ''; m_dict['erc.what'] = '' 
      m_dict['erc.when'] = '' 
  # ToDo: Using current_profile here, but isn't this confusing if executing simpleToAdvanced 
  to_write = uic.assembleUpdateDictionary(request, d['current_profile'], m_dict)
  return ezid.setMetadata(d['id_text'],
    userauth.getUser(request, returnAnonymous=True), to_write)

def _alertMessageUpdateError(request, s):
  django.contrib.messages.error(request, 
    _("There was an error updating the metadata for your identifier") + ": " + s)

def _alertMessageUpdateSuccess(request):
  django.contrib.messages.success(request, _("Identifier updated."))

def _assignManualTemplate(d):
  # [TODO: Enhance advanced DOI ERC profile to allow for elements ERC + datacite.publisher or 
  #    ERC + dc.publisher.] For now, just hide this profile. 
  # if d['id_text'].startswith("doi:"):
  #  d['profiles'][:] = [p for p in d['profiles'] if not p.name == 'erc']
  d['manual_profile'] = True
  d['manual_template'] = 'create/_datacite_xml.html'
  return d

def _dataciteXmlToForm(request, d, id_metadata):
  form_coll = datacite_xml.dataciteXmlToFormElements(d['identifier']['datacite']) 
  # Testing
  # xml = datacite_xml.temp_mock()
  # form_coll = datacite_xml.dataciteXmlToFormElements(xml) 
  # This is the only item from internal profile that needs inclusion in django form framework
  form_coll.nonRepeating['target'] = id_metadata['_target']
  d['form']=form_objects.getIdForm_datacite_xml(form_coll, request) 
  return d

def edit(request, identifier):
  """ Edit page for a given ID """
  d = { 'menu_item' : 'ui_manage.null'}
  d["testPrefixes"] = uic.testPrefixes
  r = _getLatestMetadata(identifier, request)
  if type(r) is str:
    django.contrib.messages.error(request, uic.formatError(r))
    return redirect("ui_manage.index")
  s, id_metadata = r 
  if not policy.authorizeUpdate(userauth.getUser(request, returnAnonymous=True), identifier,
    id_metadata["_owner"], id_metadata["_ownergroup"], localNames=True):
    django.contrib.messages.error(request, _("You are not allowed to edit this identifier.  " +\
      "If this ID belongs to you and you'd like to edit, please log in."))
    return redirect("/id/" + urllib.quote(identifier, ":/"))
  d['identifier'] = id_metadata 
  t_stat = [x.strip() for x in id_metadata['_status'].split("|", 1)]
  d['pub_status'] = t_stat[0]
  d['orig_status'] = t_stat[0]
  d['stat_reason'] = None
  if t_stat[0] == 'unavailable' and len(t_stat) > 1:
    d['stat_reason'] = t_stat[1]
  d['export'] = id_metadata['_export'] if '_export' in id_metadata else 'yes'
  d['id_text'] = s.split()[1]
  d['internal_profile'] = metadata.getProfile('internal')
  d['profiles'] = metadata.getProfiles()[1:]
 
  if request.method == "GET": 
    d['is_test_id'] = _isTestId(d['id_text'], d['testPrefixes']) 
    if '_profile' in id_metadata:
      d['current_profile'] = metadata.getProfile(id_metadata['_profile'])
    else:
      d['current_profile'] = metadata.getProfile('dc')
    if d['current_profile'].name == 'datacite' and 'datacite' in id_metadata:
      d = _assignManualTemplate(d)
      d = _dataciteXmlToForm(request, d, id_metadata)
      if not form_objects.isValidDataciteXmlForm(d['form']):
        django.contrib.messages.error(request, FORM_VALIDATION_ERROR_ON_LOAD)
    else:
      if "form_placeholder" not in d: d['form_placeholder'] = None
      d['form'] = form_objects.getIdForm(d['current_profile'], d['form_placeholder'], id_metadata)
      if not d['form'].is_valid():
        django.contrib.messages.error(request, FORM_VALIDATION_ERROR_ON_LOAD)
  elif request.method == "POST":
    P = request.POST
    d['pub_status'] = (P['_status'] if '_status' in P else d['pub_status'])
    d['stat_reason'] = (P['stat_reason'] if 'stat_reason' in P else d['stat_reason'])
    d['export'] = P['_export'] if '_export' in P else d['export']
    ''' Profiles could previously be switched in edit template, thus generating
        posibly two differing profiles (current vs original). So we previously did a 
        check here to confirm current_profile equals original profile before saving.''' 
    d['current_profile'] = metadata.getProfile(P['original_profile'])
    if P['_status'] == 'unavailable':
      stts = P['_status'] + " | " + P['stat_reason']
    else:
      stts = P['_status']

    if d['current_profile'].name == 'datacite' and 'datacite' in id_metadata:
      d = _assignManualTemplate(d)
      d = ui_create.validate_adv_form_datacite_xml(request, d)
      if 'id_gen_result' in d:
        return uic.render(request, 'manage/edit', d)  # ID Creation page 
      else:
        assert 'generated_xml' in d
        to_write = { "_profile": 'datacite', '_target' : P['target'],
          "_status": stts, "_export": d['export'], "datacite": d['generated_xml'] }
        s = ezid.setMetadata(P['identifier'], 
          userauth.getUser(request, returnAnonymous=True), to_write)
        if s.startswith("success:"):
          _alertMessageUpdateSuccess(request)
          return redirect("/id/" + urllib.quote(identifier, ":/"))
        else:
          _alertMessageUpdateError(request, s)
    else:
      """ Even if converting from simple to advanced, let's make sure forms validate
          and update identifier first, else don't upgrade.
      """
      d['form'] = form_objects.getIdForm(d['current_profile'], None, P)
      if d['form'].is_valid():
        result = _updateEzid(request, d, stts)
        if not result.startswith("success:"):
          d['current_profile'] = metadata.getProfile(id_metadata['_profile'])
          _alertMessageUpdateError(request, result)
          return uic.render(request, "manage/edit", d)
        else:
          if 'simpleToAdvanced' in P and P['simpleToAdvanced'] == 'True':
            # Convert simple ID to advanced (datacite with XML) 
            result = _updateEzid(request, d, stts, id_metadata)
            r = _getLatestMetadata(identifier, request)
            if type(r) is str:
              django.contrib.messages.error(request, uic.formatError(r))
              return redirect("ui_manage.index")
            s, id_metadata = r 
            if not result.startswith("success:"):
               #  if things fail, just display same simple edit page with error 
              _alertMessageUpdateError(request, result)
            else:
              _alertMessageUpdateSuccess(request)
              return redirect("/id/" + urllib.quote(identifier, ":/"))
          else:
            _alertMessageUpdateSuccess(request)
            return redirect("/id/" + urllib.quote(identifier, ":/"))
  else:
<<<<<<< HEAD
    uic.methodNotAllowed(request)
=======
    return uic.methodNotAllowed(request)
>>>>>>> 69ddea28
  return uic.render(request, "manage/edit", d)

def details(request):
  """ ID Details page for a given ID """
  d = { 'menu_item' : 'ui_manage.null'}
  d["testPrefixes"] = uic.testPrefixes
  my_path = "/id/"
  identifier = request.path_info[len(my_path):]
  r = _getLatestMetadata(identifier, request)
  if type(r) is str:
    django.contrib.messages.error(request, uic.formatError(r))
    return redirect("ui_manage.index")
  s, id_metadata = r
  assert s.startswith("success:")
  d['allow_update'] = policy.authorizeUpdate(userauth.getUser(request, returnAnonymous=True),
    identifier, id_metadata["_owner"], id_metadata["_ownergroup"], localNames=True)
  d['identifier'] = id_metadata 
  d['id_text'] = s.split()[1]
  d['is_test_id'] = _isTestId(d['id_text'], d['testPrefixes']) 
  d['internal_profile'] = metadata.getProfile('internal')
  d['target'] = id_metadata['_target']
  d['current_profile'] = metadata.getProfile(id_metadata['_profile']) or\
    metadata.getProfile('erc')
  d['recent_creation'] = identifier.startswith('doi') and \
        (time.time() - float(id_metadata['_created']) < 60 * 30)
  d['recent_update'] = identifier.startswith('doi') and \
        (time.time() - float(id_metadata['_updated']) < 60 * 30)
  if d['current_profile'].name == 'datacite' and 'datacite' in id_metadata:
    r = datacite.dcmsRecordToHtml(id_metadata["datacite"])
    if r:
      d['datacite_html'] = r
  if d['current_profile'].name == 'crossref' and 'crossref' in id_metadata and \
    id_metadata['crossref'].strip() != "":
    d['has_crossref_metadata'] = True 
  t_stat = [x.strip() for x in id_metadata['_status'].split("|", 1)]
  d['pub_status'] = t_stat[0]
  if t_stat[0] == 'unavailable' and len(t_stat) > 1:
    d['stat_reason'] = t_stat[1] 
  d['has_block_data'] = uic.identifier_has_block_data(id_metadata)
  d['has_resource_type'] = True if (d['current_profile'].name == 'datacite' \
    and 'datacite.resourcetype' in id_metadata \
    and id_metadata['datacite.resourcetype'] != '') else False
  return uic.render(request, "manage/details", d)

def display_xml(request, identifier):
  """
  Used for displaying DataCite or CrossRef XML
  """
  d = { 'menu_item' : 'ui_manage.null'}
  r = _getLatestMetadata(identifier, request)
  if type(r) is str:
    django.contrib.messages.error(request, uic.formatError(r))
    return redirect("/")
  s, id_metadata = r 
  assert s.startswith("success:")
  d['identifier'] = id_metadata 
  d['current_profile'] = metadata.getProfile(id_metadata['_profile'])
  if d['current_profile'].name == 'datacite' and 'datacite' in id_metadata:
    content = id_metadata["datacite"]
  elif d['current_profile'].name == 'crossref' and 'crossref' in id_metadata:
    content = id_metadata["crossref"]
  else:
    return uic.staticTextResponse("No XML metadata.")
  
  # By setting the content type ourselves, we gain control over the
  # character encoding and can properly set the content length.
  ec = content.encode("UTF-8")
  r = django.http.HttpResponse(ec, content_type="application/xml; charset=UTF-8")
  r["Content-Length"] = len(ec)
  return r

def _isTestId(id_text, testPrefixes):
  for pre in testPrefixes:
    if id_text.startswith(pre['prefix']):
      return True
  return False

@uic.user_login_required
def download(request):
  """
  Enqueue a batch download request and display link to user
  """
  d = { 'menu_item' : 'ui_manage.null'}
  q = django.http.QueryDict("format=csv&convertTimestamps=yes&compression=zip", mutable=True)
  q.setlist('column', ["_mappedTitle", "_mappedCreator", "_id", "_owner", "_created", "_updated", "_status"])

  # In case you only want to download IDs based on owner selection:
  # username = uic.getOwnerOrGroup(request.GET['owner_selected'])
  # q['owner'] = ezidapp.models.StoreUser.objects.get(name=username)
  user = userauth.getUser(request)
  q['notify'] = d['mail'] = user.accountEmail
  # ToDo make changes to download.enqueueRequest() to accept multiple groups
  # if user.isRealmAdministrator: q['ownergroup'] = [g.groupname for g in user.realm.groups.all()]
  if user.isGroupAdministrator: q['ownergroup'] = user.group.groupname 
  else: q['owner'] = user.username
  s = ezid_download.enqueueRequest(user, q)
  if not s.startswith("success:"):
    django.contrib.messages.error(request, s)
    return redirect("ui_manage.index")
  else:
    d['link'] = s.split()[1]
  return uic.render(request, "manage/download", d)

def download_error(request):
  """
  Download link error
  """
  #. Translators: Copy HTML tags over and only translate words outside of these tags
  #. i.e.: <a class="don't_translate_class_names" href="don't_translate_urls">Translate this text</a>
  content = [_("If you have recently requested a batch download of your identifiers, ") +\
    _("the file may not be complete. Please close this window, then try the download ") +\
    _("link again in a few minutes."),
    _("If you are trying to download a file of identifiers from a link that was ") +\
    _("generated over seven days ago, the download link has expired. Go to ") +\
    "<a class='link__primary' href='/manage'>" +\
    _("Manage IDs") + "</a> " +\
    _("and click &quot;Download All&quot; to generate a new download link."),
    _("Please <a class='link__primary' href='/contact'>contact us</a> if you need ") +\
    _("assistance.")]
  return uic.error(request, 404, content)<|MERGE_RESOLUTION|>--- conflicted
+++ resolved
@@ -230,11 +230,7 @@
             _alertMessageUpdateSuccess(request)
             return redirect("/id/" + urllib.quote(identifier, ":/"))
   else:
-<<<<<<< HEAD
-    uic.methodNotAllowed(request)
-=======
     return uic.methodNotAllowed(request)
->>>>>>> 69ddea28
   return uic.render(request, "manage/edit", d)
 
 def details(request):
