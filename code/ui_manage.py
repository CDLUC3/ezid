--- conflicted
+++ resolved
@@ -11,6 +11,8 @@
 import datacite
 import urllib
 import time
+import os.path
+from lxml import etree, objectify
 
 
 # these are layout properties for the fields in the manage index page,
@@ -109,9 +111,9 @@
     django.contrib.messages.error(request, "You are not allowed to edit this identifier")
     return redirect("/id/" + urllib.quote(identifier, ":/"))
   s, m = r
-  if uic.identifier_has_block_data(m):
-    django.contrib.messages.error(request, "You may not edit this identifier outside of the EZID API")
-    return redirect("/id/" + urllib.quote(identifier, ":/"))
+  # if uic.identifier_has_block_data(m):
+  #  django.contrib.messages.error(request, "You may not edit this identifier outside of the EZID API")
+  #  return redirect("/id/" + urllib.quote(identifier, ":/"))
   t_stat = [x.strip() for x in m['_status'].split("|", 1)]
   d['pub_status'] = t_stat[0]
   d['orig_status'] = t_stat[0]
@@ -121,6 +123,7 @@
   d['export'] = m['_export'] if '_export' in m else 'yes'
   d['id_text'] = s.split()[1]
   d['identifier'] = m # identifier object containing metadata
+  d['has_block_data'] = uic.identifier_has_block_data(d['identifier'])
   d['internal_profile'] = metadata.getProfile('internal')
   d['profiles'] = metadata.getProfiles()[1:]
   if request.method == "POST":
@@ -155,9 +158,6 @@
       d['current_profile'] = metadata.getProfile(m['_profile'])
     else:
       d['current_profile'] = metadata.getProfile('dc')
-<<<<<<< HEAD
-  d['profiles'] = metadata.getProfiles()[1:]
-=======
     if d['current_profile'].name == 'datacite' and 'datacite' in d['identifier']:
       # There is no datacite_xml ezid profile. Just use 'datacite'
       # [TODO: Enhance advanced DOI ERC profile to allow for elements ERC + datacite.publisher or 
@@ -177,7 +177,6 @@
         f.close()
       else:
         d['erc_block_list'] = [["error", "Invalid DataCite metadata record."]]
->>>>>>> 335c6454
   return uic.render(request, "manage/edit", d)
 
 def _formatErcBlock (block):
