--- conflicted
+++ resolved
@@ -38,79 +38,4 @@
     return redirect("/id/" + urllib.quote(r.split()[1], ":/"))
   else:
     return uic.render(request, 'demo/advanced', d)
-<<<<<<< HEAD
-  
-def ajax_advanced(request):
-  """Takes the request and processes create datacite advanced (xml) form
-  from both create/demo areas"""
-  if request.is_ajax():
-    d = {}
-    error_msgs = []
-    d["testPrefixes"] = uic.testPrefixes
-    if 'auth' in request.session:
-      d['prefixes'] = sorted([{ "namespace": s.name, "prefix": s.key }\
-        for s in policy.getShoulders(request.session["auth"].user,
-        request.session["auth"].group)],
-        key=lambda p: (p['namespace'] + ' ' + p['prefix']).lower())
-    else:
-      d['prefixes'] = []
-    pre_list = [p['prefix'] for p in d['prefixes'] + d['testPrefixes']]
-    for x in ['shoulder', 'remainder', '_target', 'publish', 'export']:
-      if x not in request.POST:
-        error_msgs.append("A required form element was not submitted.")
-        return uic.jsonResponse({'status': 'failure', 'errors': error_msgs })
-    
-    if request.POST['shoulder'] not in pre_list:
-      error_msgs.append("Unauthorized to create with this identifier prefix.")
-    error_msgs = error_msgs + uic.validate_advanced_top(request)
-    for k, v in {'/resource/creators/creator[1]/creatorName': 'creator name',
-                 '/resource/titles/title[1]': 'title',
-                 '/resource/publisher': 'publisher',
-                 '/resource/publicationYear': 'publication year'}.items():
-      if (not (k in request.POST)) or request.POST[k].strip() == '':
-        error_msgs.append("Please enter a " + v)
-    
-    if ('/resource/publicationYear' in request.POST) and \
-              not re.compile('^\d{4}$').match(request.POST['/resource/publicationYear']):
-      error_msgs.append("Please enter a four digit year for the publication year.")
-      
-    #for k, v in request.POST.iteritems():
-    #  if v:
-    #    if re.match(r'^/resource/dates/date\[\d+?\]$', k ) and not re.match(r'^\d{4}', v ):
-    #      error_msgs.append("Please ensure your date is numeric and in the correct format.")
-    
-    if len(error_msgs) > 0:
-      return uic.jsonResponse({'status': 'failure', 'errors': error_msgs })
-    
-    return_val = datacite_xml.generate_xml(request.POST)
-    
-    # validate against XSD and get better errors
-    xsd_path = django.conf.settings.PROJECT_ROOT + "/xsd/datacite3-kernel/metadata.xsd"
-    if datacite_xml.validate_document(return_val, xsd_path, error_msgs) == False:
-      return uic.jsonResponse({'status': 'failure', 'errors': error_msgs })
-
-    #print return_val #for debugging
-    to_write = \
-    { "_profile": "datacite", 
-      '_target' : uic.fix_target(request.POST['_target']),
-      "_status": ("public" if request.POST["publish"] == "True" else "reserved"),
-      "_export": ("yes" if request.POST["export"] == "yes" else "no"),
-      "datacite": return_val }
-      
-    #write out ID and metadata (one variation with special remainder, one without)
-    if request.POST['remainder'] == '' or request.POST['remainder'] == uic.remainder_box_default:
-      s = ezid.mintIdentifier(request.POST['shoulder'], uic.user_or_anon_tup(request), 
-          uic.group_or_anon_tup(request), to_write)
-    else:
-      s = ezid.createIdentifier(request.POST['shoulder'] + request.POST['remainder'], uic.user_or_anon_tup(request),
-        uic.group_or_anon_tup(request), to_write)
-    if s.startswith("success:"):
-      new_id = s.split()[1]
-      django.contrib.messages.success(request, "Identifier created.")
-      return uic.jsonResponse({'status': 'success', 'id': new_id })
-    else:
-      return uic.jsonResponse({'status': 'failure', 'errors': ["There was an error creating your identifier:"  + s] })
-  
-=======
- 
->>>>>>> 335c6454
+ 