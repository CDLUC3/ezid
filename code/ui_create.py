--- conflicted
+++ resolved
@@ -3,16 +3,12 @@
 import django.contrib.messages
 import metadata
 import ezid
-<<<<<<< HEAD
 import form_objects
-import logging
-=======
->>>>>>> 775505f0
 import urllib
 import re
 import datacite_xml
 import os.path
-<<<<<<< HEAD
+import userauth
 from django.utils.translation import ugettext as _
 
 """
@@ -24,10 +20,6 @@
 def _validationErr(action):
   return _("Identifier could not be ") + action +\
     _(" as submitted.  Please check the highlighted fields below for details.")
-=======
-from lxml import etree, objectify
-import userauth
->>>>>>> 775505f0
 
 def index(request):
   d = { 'menu_item' : 'ui_create.index'}
@@ -94,7 +86,6 @@
   if request.method == "GET":
     # Begin ID Creation (empty form)
     
-<<<<<<< HEAD
     d['form'] = form_objects.getIdForm(d['current_profile'], d['form_placeholder'], None)
     d['id_gen_result'] = 'edit_page'
   else:
@@ -112,22 +103,6 @@
       django.contrib.messages.error(request, _validationErr(_("created")))
       d['id_gen_result'] = 'edit_page'
   return d
-=======
-    if uic.validate_simple_metadata_form(request, d['current_profile']):
-      s = ezid.mintIdentifier(request.POST['shoulder'],
-        userauth.getUser(request, returnAnonymous=True),
-        uic.assembleUpdateDictionary(request, d['current_profile'],
-          { '_target' : uic.fix_target(request.POST['_target']),
-           '_export': 'yes' }))
-      if s.startswith("success:"):
-        new_id = s.split()[1]
-        django.contrib.messages.success(request, "Identifier created.")
-        return "created_identifier: "+new_id
-      else:
-        django.contrib.messages.error(request, "There was an error creating your identifier:"  + s)
-        return "edit_page"
-  return 'edit_page'
->>>>>>> 775505f0
 
 def adv_form(request, d):
   """ Like simple_form. Takes request and context object. d['prefixes'] should be set 
@@ -172,7 +147,6 @@
   #    ERC + dc.publisher.] For now, just hide this profile. 
   if choice_is_doi: 
     d['profile_names'].remove(('erc','ERC'))
-<<<<<<< HEAD
 
   if request.method == "GET":
     # Begin ID Creation (empty form)
@@ -199,36 +173,6 @@
       if not (d['form']['form'].is_valid() and d['form']['remainder_form'].is_valid()):
         django.contrib.messages.error(request, _validationErr(_("created")))
         d['id_gen_result'] = 'edit_page'
-=======
- 
-  if request.method == "POST":
-    if "current_profile" not in request.POST or "shoulder" not in request.POST: return 'bad_request'
-    pre_list = [p['prefix'] for p in d['prefixes']]
-    if request.POST['shoulder'] not in pre_list:
-      django.contrib.messages.error(request, "Unauthorized to create with this identifier prefix.")
-      return 'edit_page'
-    if uic.validate_advanced_metadata_form(request, d['current_profile']):
-      """ # For advanced DOI's, this is handled via _datacite_xml.html
-            template by ui_create.ajax_advanced
-          No more manual profiles here for processing.
-      """
-      to_write = uic.assembleUpdateDictionary(request, d['current_profile'],
-        { '_target' : uic.fix_target(request.POST['_target']),
-        "_status": ("public" if request.POST["publish"] == "True" else "reserved"),
-        "_export": ("yes" if request.POST["export"] == "yes" else "no") } )
-      
-      #write out ID and metadata (one variation with special remainder, one without)
-      if request.POST['remainder'] == '' or request.POST['remainder'] == uic.remainder_box_default:
-        s = ezid.mintIdentifier(request.POST['shoulder'],
-          userauth.getUser(request, returnAnonymous=True), to_write)
-      else:
-        s = ezid.createIdentifier(request.POST['shoulder'] + request.POST['remainder'],
-          userauth.getUser(request, returnAnonymous=True), to_write)
-      if s.startswith("success:"):
-        new_id = s.split()[1]
-        django.contrib.messages.success(request, "Identifier created.")
-        return 'created_identifier: ' + new_id
->>>>>>> 775505f0
       else:
         d = _createAdvancedId(d, request, P)
   return d 
@@ -241,7 +185,6 @@
   d['manual_template'] = 'create/_' + d['current_profile_name'] + '.html'
   return d
 
-<<<<<<< HEAD
 def validate_adv_form_datacite_xml(request, d):
   """ Creates/validates datacite advanced (xml) form object using request.POST
       from both create/demo and edit areas
@@ -273,9 +216,10 @@
   return d
  
 def _createSimpleId (d, request, P):
-  s = ezid.mintIdentifier(P['shoulder'], uic.user_or_anon_tup(request),
-    uic.group_or_anon_tup(request), uic.assembleUpdateDictionary(request, d['current_profile'],
-    { '_target' : P['target'], '_export': 'yes' }))
+  s = ezid.mintIdentifier(request.POST['shoulder'],
+    userauth.getUser(request, returnAnonymous=True),
+    uic.assembleUpdateDictionary(request, d['current_profile'],
+      { '_target' : P['target'], '_export': 'yes' }))
   if s.startswith("success:"):
     new_id = s.split()[1]
     django.contrib.messages.success(request, _("Identifier Created."))
@@ -302,11 +246,11 @@
       "_status": ("public" if P["publish"] == "True" else "reserved"),
       "_export": ("yes" if P["export"] == "yes" else "no") } )
   if P['remainder'] == '' or P['remainder'] == form_objects.REMAINDER_BOX_DEFAULT:
-    s = ezid.mintIdentifier(P['shoulder'], uic.user_or_anon_tup(request),
-        uic.group_or_anon_tup(request), to_write)
+    s = ezid.mintIdentifier(P['shoulder'],
+      userauth.getUser(request, returnAnonymous=True), to_write)
   else:
     s = ezid.createIdentifier(P['shoulder'] + P['remainder'],
-      uic.user_or_anon_tup(request), uic.group_or_anon_tup(request), to_write)
+      userauth.getUser(request, returnAnonymous=True), to_write)
   if s.startswith("success:"):
     new_id = s.split()[1]
     django.contrib.messages.success(request, _("Identifier Created."))
@@ -314,85 +258,6 @@
   else:
     if "-" in s:
       err_msg = re.search(r'^error: .+?- (.+)$', s).group(1)
-=======
-def ajax_advanced(request):
-  """Takes the request and processes create datacite advanced (xml) form
-  from both create/demo and edit areas"""
-  if request.is_ajax():
-    d = {}
-    error_msgs = []
-    if (request.POST['action'] == 'create'):
-      required = ['shoulder', 'remainder', '_target', 'publish', 'export']
-      action_result = ['creating', 'created']
-    else:   # action='edit'
-      required = ['_target', '_export']
-      action_result = ['editing', 'edited successfully']
-      if not request.POST['identifier']:
-        error_msgs.append("Unable to edit. Identifier not supplied.")
-    d["testPrefixes"] = uic.testPrefixes
-    d['prefixes'] = sorted([{ "namespace": s.name, "prefix": s.prefix }\
-      for s in userauth.getUser(request, returnAnonymous=True).shoulders.all()],
-      key=lambda p: (p['namespace'] + ' ' + p['prefix']).lower())
-    pre_list = [p['prefix'] for p in d['prefixes'] + d['testPrefixes']]
-    if (request.POST['action'] == 'create' and\
-        request.POST['shoulder'] not in pre_list):
-        error_msgs.append("Unauthorized to create with this identifier prefix.")
-    for x in required:
-      if x not in request.POST:
-        error_msgs.append("A required form element was not submitted.")
-        return uic.jsonResponse({'status': 'failure', 'errors': error_msgs })
-
-    error_msgs = error_msgs + uic.validate_advanced_top(request)
-    for k, v in {'/resource/creators/creator[1]/creatorName': 'creator name',
-                 '/resource/titles/title[1]': 'title',
-                 '/resource/publisher': 'publisher',
-                 '/resource/publicationYear': 'publication year'}.items():
-      if (not (k in request.POST)) or request.POST[k].strip() == '':
-        error_msgs.append("Please enter a " + v)
-    
-    if ('/resource/publicationYear' in request.POST) and \
-              not re.compile('^\d{4}$').match(request.POST['/resource/publicationYear']):
-      error_msgs.append("Please enter a four digit year for the publication year.")
-      
-    #for k, v in request.POST.iteritems():
-    #  if v:
-    #    if re.match(r'^/resource/dates/date\[\d+?\]$', k ) and not re.match(r'^\d{4}', v ):
-    #      error_msgs.append("Please ensure your date is numeric and in the correct format.")
-    if len(error_msgs) > 0:
-      return uic.jsonResponse({'status': 'failure', 'errors': error_msgs })
-
-    return_val = datacite_xml.generate_xml(request.POST)
-    xsd_path = django.conf.settings.PROJECT_ROOT + "/xsd/datacite-kernel-3/metadata.xsd"
-    if datacite_xml.validate_document(return_val, xsd_path, error_msgs) == False:
-      return uic.jsonResponse({'status': 'failure', 'errors': error_msgs })
-
-    if (request.POST['action'] == 'edit'): 
-      if request.POST['_status'] == 'unavailable':
-        stts = request.POST['_status'] + " | " + request.POST['stat_reason']
-      else:
-        stts = request.POST['_status']
-      to_write = _assembleMetadata(request, stts, return_val) 
-      s = ezid.setMetadata(request.POST['identifier'],
-        userauth.getUser(request, returnAnonymous=True), to_write)
-    else:  # action=='create'
-      stts = ("public" if request.POST["publish"] == "True" else "reserved")
-      to_write = _assembleMetadata(request, stts, return_val) 
-      
-      #write out ID and metadata (one variation with special remainder, one without)
-      if request.POST['remainder'] == '' or\
-         request.POST['remainder'] == uic.remainder_box_default:
-        s = ezid.mintIdentifier(request.POST['shoulder'],
-          userauth.getUser(request, returnAnonymous=True), to_write)
-      else:
-        s = ezid.createIdentifier(request.POST['shoulder'] +\
-          request.POST['remainder'],
-          userauth.getUser(request, returnAnonymous=True), to_write)
-
-    if s.startswith("success:"):
-      new_id = s.split()[1]
-      django.contrib.messages.success(request, "Identifier " + action_result[1] + ".")
-      return uic.jsonResponse({'status': 'success', 'id': new_id })
->>>>>>> 775505f0
     else:
       err_msg = re.search(r'^error: (.+)$', s).group(1)
     django.contrib.messages.error(request, _("There was an error creating your identifier") +\
@@ -406,4 +271,4 @@
     django.contrib.messages.error(request, 
       _("Unauthorized to create with this identifier prefix") + ": " + P['shoulder'])
     return False
-  return True
+  return True