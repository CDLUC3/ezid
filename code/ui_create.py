import ui_common as uic
from django.shortcuts import redirect
import django.contrib.messages
import metadata
import ezid
import logging
import urllib
import re
import datacite_xml
import policy
<<<<<<< HEAD
=======
import os.path
from lxml import etree, objectify
>>>>>>> 335c6454

def index(request):
  d = { 'menu_item' : 'ui_create.index'}
  return redirect("ui_create.simple")

@uic.user_login_required
def simple(request):
  d = { 'menu_item' : 'ui_create.simple' }
  d["testPrefixes"] = uic.testPrefixes
  d['prefixes'] = sorted([{ "namespace": s.name, "prefix": s.key }\
    for s in policy.getShoulders(request.session["auth"].user,
    request.session["auth"].group)],
    key=lambda p: (p['namespace'] + ' ' + p['prefix']).lower())
  if len(d['prefixes']) < 1:
    return uic.render(request, 'create/no_shoulders', d)
  r = simple_form_processing(request, d)
  if r == 'bad_request':
    uic.badRequest()
  elif r.startswith('created_identifier:'):
    return redirect("/id/" + urllib.quote(r.split()[1], ":/"))
  else:
    return uic.render(request, 'create/simple', d)

@uic.user_login_required
def advanced(request):
  d = { 'menu_item' :'ui_create.advanced' }
  d["testPrefixes"] = uic.testPrefixes
  d['prefixes'] = sorted([{ "namespace": s.name, "prefix": s.key }\
    for s in policy.getShoulders(request.session["auth"].user,
    request.session["auth"].group)],
    key=lambda p: (p['namespace'] + ' ' + p['prefix']).lower())
  if len(d['prefixes']) < 1:
    return uic.render(request, 'create/no_shoulders', d)
  r = advanced_form_processing(request, d)
  if r == 'bad_request':
    uic.badRequest()
  elif r.startswith('created_identifier:'):
    return redirect("/id/" + urllib.quote(r.split()[1], ":/"))
  else:
    return uic.render(request, 'create/advanced', d)

def simple_form_processing(request, d):
  """ common code so that create simple identifier code does not repeat across real and test areas.
  returns either 'bad_request', 'edit_page' or 'created_identifier: <new_id>' for results """

  #selects current_profile based on parameters or profile preferred for prefix type
  if 'current_profile' in request.REQUEST:
    d['current_profile'] = metadata.getProfile(request.REQUEST['current_profile'])
    if d['current_profile'] == None:
      d['current_profile'] = metadata.getProfile('erc')
  else:
    if len(d['prefixes']) > 0 and d['prefixes'][0]['prefix'].startswith('doi:'):
      d['current_profile'] = metadata.getProfile('datacite')
    else:
      d['current_profile'] = metadata.getProfile('erc')
      
  d['internal_profile'] = metadata.getProfile('internal')
  
  if request.method == "POST":
    if "current_profile" not in request.POST or "shoulder" not in request.POST: return "bad_request"
    pre_list = [p['prefix'] for p in d['prefixes']]
    if request.POST['shoulder'] not in pre_list:
      django.contrib.messages.error(request, "Unauthorized to create with this identifier prefix.")
      return "edit_page"
    
    if uic.validate_simple_metadata_form(request, d['current_profile']):
      s = ezid.mintIdentifier(request.POST['shoulder'], uic.user_or_anon_tup(request),
          uic.group_or_anon_tup(request), uic.assembleUpdateDictionary(request, d['current_profile'],
          { '_target' : uic.fix_target(request.POST['_target']),
           '_export': 'yes' }))
      if s.startswith("success:"):
        new_id = s.split()[1]
        django.contrib.messages.success(request, "Identifier created.")
        return "created_identifier: "+new_id
      else:
        django.contrib.messages.error(request, "There was an error creating your identifier:"  + s)
        return "edit_page"
  return 'edit_page'

def advanced_form_processing(request, d):
  """takes request and context object, d['prefixes'] should be set before calling"""
  #sets manual_profile, current_profile, current_profile_name, internal_profile,
  #     profiles, profile_names

  #Form set up
  d['remainder_box_default'] = uic.remainder_box_default
  #selects current_profile based on parameters or profile preferred for prefix type
  d['manual_profile'] = False
  if 'current_profile' in request.REQUEST:
    if request.REQUEST['current_profile'] in uic.manual_profiles:
      d['manual_profile'] = True
      d['current_profile_name'] = request.REQUEST['current_profile']
      d['manual_template'] = 'create/_' + d['current_profile_name'] + '.html'
      d['current_profile'] = d['current_profile_name']
    else: 
      d['current_profile'] = metadata.getProfile(request.REQUEST['current_profile'])
      if d['current_profile'] == None:
        d['current_profile'] = metadata.getProfile('erc')
  else:
    if len(d['prefixes']) > 0 and d['prefixes'][0]['prefix'].startswith('doi:'):
      d['current_profile'] = metadata.getProfile('datacite')
    else:
      d['current_profile'] = metadata.getProfile('erc')
  if d['manual_profile'] == False:
    d['current_profile_name'] = d['current_profile'].name
  d['internal_profile'] = metadata.getProfile('internal')
  d['profiles'] = metadata.getProfiles()[1:]
  profs = [(p.name, p.displayName, ) for p in d['profiles']] + uic.manual_profiles.items()
  d['profile_names'] = sorted(profs, key=lambda p: p[1].lower())
<<<<<<< HEAD
  d['profile_names'].remove(('datacite', 'DataCite')) #not shown in advanced.
  
=======
  # not shown in advanced.
  d['profile_names'].remove(('datacite', 'DataCite')) # Use 'datacite_xml', not 'datacite'
  # [TODO: Enhance advanced DOI ERC profile to allow for elements ERC + datacite.publisher or 
  #    ERC + dc.publisher.] For now, just hide this profile. 
  if 'shoulder' in request.REQUEST and request.REQUEST['shoulder'].startswith("doi:"):
    d['profile_names'].remove(('erc', 'ERC'))
 
>>>>>>> 335c6454
  if request.method == "POST":
    if "current_profile" not in request.POST or "shoulder" not in request.POST: return 'bad_request'
    pre_list = [p['prefix'] for p in d['prefixes']]
    if request.POST['shoulder'] not in pre_list:
      django.contrib.messages.error(request, "Unauthorized to create with this identifier prefix.")
      return 'edit_page'
    if uic.validate_advanced_metadata_form(request, d['current_profile']):
<<<<<<< HEAD
      """ # no more manual profiles here for processing.
      if d['manual_profile']:
        methods = {'datacite_xml': datacite_xml.generate_xml}
        return_val = methods[d['current_profile_name']](request.POST)
        to_write = \
        { "_profile": "datacite", 
          '_target' : uic.fix_target(request.POST['_target']),
          "_status": ("public" if request.POST["publish"] == "True" else "reserved"),
          "_export": ("yes" if request.POST["export"] == "yes" else "no"),
          "datacite": return_val }
      else:
=======
      """ # For advanced DOI's, this is handled via _datacite_xml.html
            template by ui_create.ajax_advanced
          No more manual profiles here for processing.
>>>>>>> 335c6454
      """
      to_write = uic.assembleUpdateDictionary(request, d['current_profile'],
        { '_target' : uic.fix_target(request.POST['_target']),
        "_status": ("public" if request.POST["publish"] == "True" else "reserved"),
        "_export": ("yes" if request.POST["export"] == "yes" else "no") } )
      
      #write out ID and metadata (one variation with special remainder, one without)
      if request.POST['remainder'] == '' or request.POST['remainder'] == uic.remainder_box_default:
        s = ezid.mintIdentifier(request.POST['shoulder'], uic.user_or_anon_tup(request), 
            uic.group_or_anon_tup(request), to_write)
      else:
        s = ezid.createIdentifier(request.POST['shoulder'] + request.POST['remainder'], uic.user_or_anon_tup(request),
          uic.group_or_anon_tup(request), to_write)
      if s.startswith("success:"):
        new_id = s.split()[1]
        django.contrib.messages.success(request, "Identifier created.")
        return 'created_identifier: ' + new_id
      else:
        if "-" in s:
          err_msg = re.search(r'^error: .+?- (.+)$', s).group(1)
        else:
          err_msg = re.search(r'^error: (.+)$', s).group(1)
        django.contrib.messages.error(request, "There was an error creating your identifier: "  + err_msg)
        return 'edit_page'
  return 'edit_page'

def ajax_advanced(request):
  """Takes the request and processes create datacite advanced (xml) form
  from both create/demo and edit areas"""
  if request.is_ajax():
    d = {}
    error_msgs = []
    if (request.POST['action'] == 'create'):
      required = ['shoulder', 'remainder', '_target', 'publish', 'export']
      action_result = ['creating', 'created']
    else:   # action='edit'
      required = ['_target', '_export']
      action_result = ['editing', 'edited successfully']
      if not request.POST['identifier']:
        error_msgs.append("Unable to edit. Identifier not supplied.")
    d["testPrefixes"] = uic.testPrefixes
    if 'auth' in request.session:
      d['prefixes'] = sorted([{ "namespace": s.name, "prefix": s.key }\
        for s in policy.getShoulders(request.session["auth"].user,
        request.session["auth"].group)],
        key=lambda p: (p['namespace'] + ' ' + p['prefix']).lower())
    else:
      d['prefixes'] = []
    pre_list = [p['prefix'] for p in d['prefixes'] + d['testPrefixes']]
    if (request.POST['action'] == 'create' and\
        request.POST['shoulder'] not in pre_list):
        error_msgs.append("Unauthorized to create with this identifier prefix.")
    for x in required:
      if x not in request.POST:
        error_msgs.append("A required form element was not submitted.")
        return uic.jsonResponse({'status': 'failure', 'errors': error_msgs })

    error_msgs = error_msgs + uic.validate_advanced_top(request)
    for k, v in {'/resource/creators/creator[1]/creatorName': 'creator name',
                 '/resource/titles/title[1]': 'title',
                 '/resource/publisher': 'publisher',
                 '/resource/publicationYear': 'publication year'}.items():
      if (not (k in request.POST)) or request.POST[k].strip() == '':
        error_msgs.append("Please enter a " + v)
    
    if ('/resource/publicationYear' in request.POST) and \
              not re.compile('^\d{4}$').match(request.POST['/resource/publicationYear']):
      error_msgs.append("Please enter a four digit year for the publication year.")
      
    #for k, v in request.POST.iteritems():
    #  if v:
    #    if re.match(r'^/resource/dates/date\[\d+?\]$', k ) and not re.match(r'^\d{4}', v ):
    #      error_msgs.append("Please ensure your date is numeric and in the correct format.")
    if len(error_msgs) > 0:
      return uic.jsonResponse({'status': 'failure', 'errors': error_msgs })

    return_val = datacite_xml.generate_xml(request.POST)
    xsd_path = django.conf.settings.PROJECT_ROOT + "/xsd/datacite3-kernel/metadata.xsd"
    if datacite_xml.validate_document(return_val, xsd_path, error_msgs) == False:
      return uic.jsonResponse({'status': 'failure', 'errors': error_msgs })

    if (request.POST['action'] == 'edit'): 
      if request.POST['_status'] == 'unavailable':
        stts = request.POST['_status'] + " | " + request.POST['stat_reason']
      else:
        stts = request.POST['_status']
      to_write = _assembleMetadata(request, stts, return_val) 
      s = ezid.setMetadata(request.POST['identifier'], uic.user_or_anon_tup(request),\
          uic.group_or_anon_tup(request), to_write)
    else:  # action=='create'
      stts = ("public" if request.POST["publish"] == "True" else "reserved")
      to_write = _assembleMetadata(request, stts, return_val) 
      
      #write out ID and metadata (one variation with special remainder, one without)
      if request.POST['remainder'] == '' or\
         request.POST['remainder'] == uic.remainder_box_default:
        s = ezid.mintIdentifier(request.POST['shoulder'], uic.user_or_anon_tup(request), 
          uic.group_or_anon_tup(request), to_write)
      else:
        s = ezid.createIdentifier(request.POST['shoulder'] +\
            request.POST['remainder'], uic.user_or_anon_tup(request),
        uic.group_or_anon_tup(request), to_write)

    if s.startswith("success:"):
      new_id = s.split()[1]
      django.contrib.messages.success(request, "Identifier " + action_result[1] + ".")
      return uic.jsonResponse({'status': 'success', 'id': new_id })
    else:
      return uic.jsonResponse({'status': 'failure', 'errors': ["There was an error " +
        action_result[0] + " your identifier:"  + s] })
 
def _assembleMetadata (request, stts, return_val):
    # There is no datacite_xml ezid profile. Just use 'datacite'
    return { "_profile": 'datacite',
      '_target' : uic.fix_target(request.POST['_target']),
      "_status": stts,
      "_export": ("yes" if 'export' in request.POST and\
                  request.POST['export']== "yes" or
                  request.POST['_export'] == 'yes' else "no"),
      "datacite": return_val }
 <|MERGE_RESOLUTION|>--- conflicted
+++ resolved
@@ -8,11 +8,8 @@
 import re
 import datacite_xml
 import policy
-<<<<<<< HEAD
-=======
 import os.path
 from lxml import etree, objectify
->>>>>>> 335c6454
 
 def index(request):
   d = { 'menu_item' : 'ui_create.index'}
@@ -105,6 +102,15 @@
     if request.REQUEST['current_profile'] in uic.manual_profiles:
       d['manual_profile'] = True
       d['current_profile_name'] = request.REQUEST['current_profile']
+      f = open(os.path.join(
+        django.conf.settings.PROJECT_ROOT, "static", "datacite_emptyRecord.xml"))
+      obj = objectify.parse(f).getroot()
+      f.close()
+      if obj:
+        d['datacite_obj'] = obj
+      else:
+        django.contrib.messages.error(request, "Unable to render empty datacite form using "\
+          "file: " + er)
       d['manual_template'] = 'create/_' + d['current_profile_name'] + '.html'
       d['current_profile'] = d['current_profile_name']
     else: 
@@ -122,10 +128,6 @@
   d['profiles'] = metadata.getProfiles()[1:]
   profs = [(p.name, p.displayName, ) for p in d['profiles']] + uic.manual_profiles.items()
   d['profile_names'] = sorted(profs, key=lambda p: p[1].lower())
-<<<<<<< HEAD
-  d['profile_names'].remove(('datacite', 'DataCite')) #not shown in advanced.
-  
-=======
   # not shown in advanced.
   d['profile_names'].remove(('datacite', 'DataCite')) # Use 'datacite_xml', not 'datacite'
   # [TODO: Enhance advanced DOI ERC profile to allow for elements ERC + datacite.publisher or 
@@ -133,7 +135,6 @@
   if 'shoulder' in request.REQUEST and request.REQUEST['shoulder'].startswith("doi:"):
     d['profile_names'].remove(('erc', 'ERC'))
  
->>>>>>> 335c6454
   if request.method == "POST":
     if "current_profile" not in request.POST or "shoulder" not in request.POST: return 'bad_request'
     pre_list = [p['prefix'] for p in d['prefixes']]
@@ -141,23 +142,9 @@
       django.contrib.messages.error(request, "Unauthorized to create with this identifier prefix.")
       return 'edit_page'
     if uic.validate_advanced_metadata_form(request, d['current_profile']):
-<<<<<<< HEAD
-      """ # no more manual profiles here for processing.
-      if d['manual_profile']:
-        methods = {'datacite_xml': datacite_xml.generate_xml}
-        return_val = methods[d['current_profile_name']](request.POST)
-        to_write = \
-        { "_profile": "datacite", 
-          '_target' : uic.fix_target(request.POST['_target']),
-          "_status": ("public" if request.POST["publish"] == "True" else "reserved"),
-          "_export": ("yes" if request.POST["export"] == "yes" else "no"),
-          "datacite": return_val }
-      else:
-=======
       """ # For advanced DOI's, this is handled via _datacite_xml.html
             template by ui_create.ajax_advanced
           No more manual profiles here for processing.
->>>>>>> 335c6454
       """
       to_write = uic.assembleUpdateDictionary(request, d['current_profile'],
         { '_target' : uic.fix_target(request.POST['_target']),
