--- conflicted
+++ resolved
@@ -127,11 +127,7 @@
         err = _("Change(s) could not be made.  Please check the highlighted field(s) below for details.")
         django.contrib.messages.error(request, err)
   else:
-<<<<<<< HEAD
-    uic.methodNotAllowed(request)
-=======
     return uic.methodNotAllowed(request)
->>>>>>> 69ddea28
   return uic.render(request, "account/edit", d)
 
 def allUsersInRealm(user):
