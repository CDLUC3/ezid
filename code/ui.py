--- conflicted
+++ resolved
@@ -68,11 +68,7 @@
   elif request.method == "GET":
     d['form'] = form_objects.ContactForm(None, localized=localized) # Build an empty form
   else:
-<<<<<<< HEAD
-    uic.methodNotAllowed(request)
-=======
     return uic.methodNotAllowed(request)
->>>>>>> 69ddea28
   return uic.render(request, 'contact', d)
 
 def __emails(request):
