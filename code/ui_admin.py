import ui_common as uic
import userauth
import ezidapp.models
import stats
from datetime import datetime
import ui_search 
from collections import *
import csv
import StringIO
from django.utils.translation import ugettext as _

NO_CONSTRAINTS = True 

@uic.user_login_required
def dashboard(request, ssl=False):
  """ 
  ID Issues and Crossref tables load for the first time w/o ajax
  All subsequent searches are done via ajax (ajax_dashboard_table method below)
  """
  d = { 'menu_item' : 'ui_admin.dashboard'}
  user = userauth.getUser(request)
  d['heading_user_display'] = user.displayName + "'s EZID " + _("Dashboard")
  d['display_adminlink'] = user.isSuperuser 
  if request.method == "GET":
    REQUEST = request.GET
  elif request.method == "POST":
    REQUEST = request.POST
  else:
<<<<<<< HEAD
    uic.methodNotAllowed(request)
=======
    return uic.methodNotAllowed(request)
>>>>>>> 69ddea28
  if not('owner_selected' in REQUEST) or REQUEST['owner_selected'] == '':
    d['owner_selected'] = None if user.isSuperuser \
      else "realm_" + user.realm.name if user.isRealmAdministrator \
      else "group_" + user.group.groupname if user.isGroupAdministrator \
      else "user_" + user.username
  else:
   d['owner_selected'] = REQUEST['owner_selected'] 
  d['owner_names'] = uic.owner_names(user, "dashboard")
  d = _getUsage(REQUEST, user, d)
  d['ajax'] = False

  # Search:    ID Issues
  d = ui_search.search(d, request, NO_CONSTRAINTS, "issues")
  # UI Tables need data named uniquely to distinguish them apart
  d['results_issues'] = d['results']
  d['total_pages_issues'] = d['total_pages']
  d['field_display_types_issues'] = d['field_display_types']
  d['fields_selected_issues'] = d['fields_selected']

  # Search:    Crossref Submission Status 
  d = ui_search.search(d, request, NO_CONSTRAINTS, "crossref")
  d['order_by'] = 'c_crossref_date'
  d['sort'] = 'asc'
  d['results_crossref'] = d['results']
  d['total_pages_crossref'] = d['total_pages']
  d['field_display_types_crossref'] = d['field_display_types']
  d['fields_selected_crossref'] = d['fields_selected']
  return uic.render(request, 'dashboard/index', d)

def ajax_dashboard_table(request):
  if request.is_ajax():
    user = userauth.getUser(request)
    G = request.GET
    d = {}
    d['owner_selected'] = G['owner_selected'] if 'owner_selected' in G else user.username
    d['p'] = G.get('p')
    if 'name' in G and d['p'] is not None and d['p'].isdigit():
      d['ajax'] = True
      d = ui_search.search(d, request, NO_CONSTRAINTS, G['name'])
      return uic.render(request, "dashboard/_" + G['name'], d)

def _getUsage(REQUEST, user, d):
  table = [] 
  s = stats.getStats()
  user_id, group_id, realm_id = uic.getOwnerOrGroupOrRealm(d['owner_selected'])
  if realm_id != None:
    table = s.getTable(realm=realm_id)
  elif group_id != None:
    table = s.getTable(group=group_id)
  else:
    if user_id == 'all': user_id = None
    table = s.getTable(owner=user_id)
  all_months = _computeMonths(table)
  if len(all_months) > 0:
    d["totals"] = _computeTotals(table)
    month_earliest = table[0][0]
    month_latest = "%s-%s" % (datetime.now().year, datetime.now().month)
    d['months_all'] = [m[0] for m in table]
    default_table = table[-12:]
    d["month_from"] = REQUEST["month_from"] if "month_from" in REQUEST else default_table[0][0]
    d["month_to"] = REQUEST["month_to"] if "month_to" in REQUEST else default_table[-1][0]
    d["totals_by_month"] = _computeMonths(_getScopedRange(table, d['month_from'], d['month_to']))

  last_calc = datetime.fromtimestamp(s.getComputeTime())
  d['last_tally'] = last_calc.strftime('%B %d, %Y')
  return d

def _getScopedRange(table, mfrom, mto):
  ifrom = [i for i,d in enumerate(table) if d[0] == mfrom]
  ito = [i for i,d in enumerate(table) if d[0] == mto]
  return table[ifrom[0]:ito[0]+1]

def _percent (m, n):
  if n == 0:
    return 0
  else:
    return m*100/n

def _insertCommas (n):
  s = ""
  while n >= 1000:
    n, r = divmod(n, 1000)
    s = ",%03d%s" % (r, s)
  return "%d%s" % (n, s)

def _computeMonths (table):
  months = []
  for month, d in table:
    months.append({ "month": month })
    for type in ["ARK", "DOI"]:
      total = d.get((type, "True"), 0) + d.get((type, "False"), 0)
      months[-1][type] = { "total": _insertCommas(total),
        "hasMetadataPercentage":\
        str(_percent(d.get((type, "True"), 0), total)) }
  return months[::-1]

def _computeTotals (table):
  if len(table) == 0: table = [("dummy", {})]
  data = {}
  for row in table:
    for type in ["ARK", "DOI"]:
      for hasMetadata in ["True", "False"]:
        t = (type, hasMetadata)
        data[t] = data.get(t, 0) + row[1].get(t, 0)
        data[("grand", hasMetadata)] =\
          data.get(("grand", hasMetadata), 0) + row[1].get(t, 0)
  totals = {}
  for type in ["ARK", "DOI", "grand"]:
    total = data[(type, "True")] + data[(type, "False")]
    totals[type] = { "total": _insertCommas(total),
      "hasMetadataPercentage": str(_percent(data[(type, "True")], total)) }
  return totals

def csvStats (request):
  """
  Returns all statistics to which a user is entitled as a CSV file.
  'requestor' is the user, and should be a StoreUser object.  The
  statistics include those for the requestor; and all users (if the
  requestor is a superuser) or all users in the requestor's realm (if
  the requestor is a realm administrator) or all users in the
  requestor's group (if the requestor is a group administrator); plus
  any users the requestor is a proxy for.  The CSV file is returned as
  a single string.  The columns are:

  owner
  ownergroup
  month
  ARKs with metadata
  ARKs without metadata
  total ARKs
  DOIs with metadata
  DOIs without metadata
  total DOIs

  Rows are grouped by user; the order of users in the CSV file is
  undefined.  For a given user, rows are ordered by month, and the
  rows are complete with respect to the range of months, as described
  in stats.Stats.getTable().
  """
  requestor = userauth.getUser(request)
  users = set([requestor])
  if requestor.isSuperuser:
    for u in ezidapp.models.StoreUser.objects.all(): users.add(u)
  elif requestor.isRealmAdministrator:
    for g in requestor.realm.groups.all():
      for u in g.users.all(): users.add(u)
  elif requestor.isGroupAdministrator:
    for u in requestor.group.users.all(): users.add(u)
  for u in requestor.proxy_for.all(): users.add(u)
  s = stats.getStats()
  f = StringIO.StringIO()
  w = csv.writer(f)
  w.writerow(["owner", "ownergroup", "month", "ARKs with metadata",
    "ARKs without metadata", "ARKs total", "DOIs with metadata",
    "DOIs without metadata", "DOIs total"])
  for u in users:
    for r in s.getTable(owner=u.pid, useLocalNames=False):
      outputRow = [u.username, u.group.groupname, r[0]]
      for type in ["ARK", "DOI"]:
        t = 0
        for hasMetadata in ["True", "False"]:
          v = r[1].get((type, hasMetadata), 0)
          outputRow.append(str(v))
          t += v
        outputRow.append(str(t))
      w.writerow(outputRow)
  fn = "EZID_" + requestor.username + datetime.now().strftime("%Y%m%d-%H%M%S")
  return uic.csvResponse(f.getvalue(), fn) <|MERGE_RESOLUTION|>--- conflicted
+++ resolved
@@ -26,11 +26,7 @@
   elif request.method == "POST":
     REQUEST = request.POST
   else:
-<<<<<<< HEAD
-    uic.methodNotAllowed(request)
-=======
     return uic.methodNotAllowed(request)
->>>>>>> 69ddea28
   if not('owner_selected' in REQUEST) or REQUEST['owner_selected'] == '':
     d['owner_selected'] = None if user.isSuperuser \
       else "realm_" + user.realm.name if user.isRealmAdministrator \
