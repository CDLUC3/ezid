--- conflicted
+++ resolved
@@ -244,27 +244,6 @@
 def new_account(request, ssl=False):
   d = { 'menu_item' : 'ui_admin.new_account' }
   # id : [defaultvalue, label, type, help_text]
-<<<<<<< HEAD
-  field_info = OrderedDict( \
-    [ ('todays_date', [datetime.datetime.now().strftime("%m/%d/%Y"), "Today's date", "text", ""]), \
-      ('submitters_name', ["", "Your name", "text", ""]), \
-      ('acct_name', ["", "Account name", "text", "Choose a name that is lowercase, 10 characters or less; no spaces.  Underscore or dash ok"]), \
-      ('acct_email', ["", "Email Address", "text", "To be associated with the account"]), \
-      ('primary_contact', ["", "Primary contact", "text", "An individual associated with this account"]), \
-      ('contact_email', ["", "Contact's email address", "text", ""]), \
-      ('contact_phone', ["", "Contact's phone number", "text", ""]), \
-      ('contact_fax', ["", "Contact's fax number", "text", ""]), \
-      ('org', ["", "Organization", "text", ""]), \
-      ('org_acroynm', ["", "Organization acronym", "text", "Suggest an acronym that is between 3-10 characters in length.  It will be used for identification purposes"]), \
-      ('org_www', ["", "Organization's web address", "text", ""]), \
-      ('mailing_address', ["", "Mailing address", "long_text", ""]), \
-      ('identifiers', ["", "Identifiers", "ARKs|DOIs and ARKs", "This choice affects the subscription pricing. If you have questions, please enter them below."]), \
-      ('created_before', ["", "Have you created DOIs or ARKs before?", "NO|YES", ""]), \
-      ('internal_identifiers', ["", "Do you use any internal or local identifiers?", "NO|YES", ""]), \
-      ('identifier_plans', ["", "How do you plan to use identifiers in the next year?", "long_text", ""]), \
-      ('comments', ["", "Comments or questions?", "long_text", ""]) \
-    ] )
-=======
   field_info = { \
       'todays_date': [datetime.datetime.now().strftime("%m/%d/%Y"), "Today's date", "text", ""], \
       'submitters_name': ["", "Your name", "text", ""], \
@@ -294,30 +273,10 @@
     "org_acroynm org_www mailing_address1 mailing_address2 mailing_city " + \
     "mailing_state mailing_zip mailing_country identifiers created_before " + \
     "internal_identifiers identifier_plans comments").split()
->>>>>>> 62f7d314
   
   #populate form values back into form
   if request.method == "POST":
     message = ""
-<<<<<<< HEAD
-    for key in field_info.keys():
-      if key in request.POST:
-        field_info[key][0] = request.POST[key]
-      message += field_info[key][1] + ": " + (request.POST[key] if key in request.POST else '') + "\n\n"
-    message += "----- anvl/machine readable format -----\n"
-    for key in field_info.keys():
-      v = (request.POST[key] if key in request.POST else '')
-      message += anvl.formatPair(key, v)
-    emails = [x.strip() for x in uic.new_customer_email.split(',')]
-    #print message
-    django.core.mail.send_mail("New customer registration", message,
-                               django.conf.settings.SERVER_EMAIL, emails)
-    django.contrib.messages.success(request, "Form information has been emailed.")
-    d['field_info'] = field_info
-    return uic.render(request, 'admin/new_account_display', d)
-  
-  d['field_info'] = field_info
-=======
     for key in field_order:
       if key in request.POST:
         field_info[key][0] = request.POST[key]
@@ -333,7 +292,6 @@
     return uic.render(request, 'admin/new_account_display', d)
   
   d['field_info'], d['field_order'] = field_info, field_order
->>>>>>> 62f7d314
   return uic.render(request, 'admin/new_account', d)
 
 def select_shoulder_lists(selected_val_list):
