--- conflicted
+++ resolved
@@ -371,8 +371,6 @@
       )]
   return dates
 
-<<<<<<< HEAD
-=======
 def _insertCommas (n):
   s = ""
   while n >= 1000:
@@ -380,7 +378,6 @@
     s = ",%03d%s" % (r, s)
   return "%d%s" % (n, s)
 
->>>>>>> 831ca6a6
 def _create_stats_report(user, group):
   """Create a stats report based on the user and group (or None, None) for all"""
   s = stats.getStats()
@@ -405,22 +402,10 @@
       with_meta = float(s.query((month, user, group, None, "True"), False))
       t_meta += with_meta
       percent_meta = "%0.2f" % (with_meta / total_items * 100) + "%"
-<<<<<<< HEAD
-    rows.append((month, '{:,}'.format(arks), '{:,}'.format(dois), \
-                  '{:,}'.format(urns), percent_meta))
-
-  if len(rows) > 0:
-    rows.append(('Total', '{:,}'.format(t_arks), '{:,}'.format(t_dois), \
-                 '{:,}'.format(t_urns), "%0.2f" % (t_meta / t_all * 100) + "%" ))
-  return rows
-
-     
-=======
     rows.append((month, _insertCommas(arks), _insertCommas(dois), \
                   _insertCommas(urns), percent_meta))
 
   if len(rows) > 0:
     rows.append(('Total', _insertCommas(t_arks), _insertCommas(t_dois), \
                  _insertCommas(t_urns), "%0.2f" % (t_meta / t_all * 100) + "%" ))
-  return rows
->>>>>>> 831ca6a6
+  return rows