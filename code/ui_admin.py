import ui_common as uic
import django.contrib.messages
import os
import ezidadmin
import config
import idmap
import re
import shoulder
import useradmin
import stats
import datetime
import anvl
from django.utils.http import urlencode
from django.core.urlresolvers import reverse
from django.shortcuts import render_to_response, redirect
from django import forms
from collections import *


@uic.admin_login_required
def index(request, ssl=False):
  d = { 'menu_item' : 'ui_admin.index'}
  #return redirect("ui_admin.usage")
  return uic.render(request, 'admin/index', d)

@uic.admin_login_required
def usage(request, ssl=False):
  d = { 'menu_item' : 'ui_admin.usage'}
  #make select list choices
  users = ezidadmin.getUsers()
  users.sort(key=lambda i: i['uid'].lower())
  groups = ezidadmin.getGroups()
  groups.sort(key=lambda i: i['gid'].lower())
  user_choices = [("user_" + x['arkId'], x['uid']) for x in users]
  group_choices = [("group_" + x['arkId'], x['gid']) for x in groups]
  d['choices'] = [("all", "All EZID")] + [('',''), ('', '-- Groups --')] + \
      group_choices + [('',''), ('', '-- Users --')] + user_choices
      
  if request.method != "POST" or not('choice' in request.POST) or request.POST['choice'] == '':
    d['choice'] = 'all'
  else:
    d['choice'] = request.POST['choice']
    
  #query all
  user_id, group_id = None, None
  if d['choice'].startswith('user_'):
    user_id = d['choice'][5:]
  elif d['choice'].startswith('group_'):
    group_id = d['choice'][6:]
  
  d['report'] = _create_stats_report(user_id, group_id)[::-1]
  if len(d['report']) > 0:
    d['totals'] = d['report'][0]
    d['report'] = d['report'][1:]
  s = stats.getStats()
  last_calc = datetime.datetime.fromtimestamp(s.getComputeTime())
  d['last_tally'] = last_calc.strftime('%B %d, %Y')
  d['yearly'] = _year_totals(user_id, group_id, last_calc)
  
  return uic.render(request, 'admin/usage', d)

@uic.admin_login_required
def add_user(request, ssl=False):
  if request.method != "POST" or not 'nu_uid' in request.POST \
      or not 'nu_group' in request.POST:
    uic.badRequest()
  P = request.POST
  uid = P['nu_uid'].strip()
  if uid == '':
    django.contrib.messages.error(request, 'You must enter a username or choose one to add a new user')
    return redirect("ui_admin.manage_users")

  if P['nu_user_status'] == 'new_user':
    try:
      r = idmap.getUserId(uid)
      if r != '':
        django.contrib.messages.error(request, 'The new user you are trying to add already exists.')
        return redirect("ui_admin.manage_users") 
    except AssertionError:
      pass
    r = ezidadmin.makeLdapUser(uid)
    if type(r) is str:
      django.contrib.messages.error(request, r)
      return redirect("ui_admin.manage_users")
  r = ezidadmin.makeUser(uid, P["nu_group"], request.session["auth"].user, request.session["auth"].group)   
  if type(r) is str:
    django.contrib.messages.error(request, r)
    return redirect("ui_admin.manage_users")
  else:
    django.contrib.messages.success(request, "User successfully created")
    success_url = reverse("ui_admin.manage_users") + "?" + urlencode({'user': r[0]})
    return redirect(success_url)

@uic.admin_login_required
def manage_users(request, ssl=False):
  d = { 'menu_item' : 'ui_admin.manage_users' }
  d['users'] = ezidadmin.getUsers()
  d['users'].sort(key=lambda i: i['uid'].lower())
  users_by_dn = dict(zip([ x['dn'] for x in d['users']], d['users']))
  if 'user' in request.REQUEST and request.REQUEST['user'] in users_by_dn:
    d['user'] = users_by_dn[request.REQUEST['user']]
  else:
    d['user'] = d['users'][0]
  if d['user']['sn'] == 'please supply':
    d['user']['sn'] = ''
  if d['user']['mail'] == 'please supply':
    d['user']['mail'] = ''
  
  d['groups'] = ezidadmin.getGroups()
  d['groups'].sort(key=lambda i: i['gid'].lower())
  d['group'] = idmap.getGroupId(d['user']['groupGid'])
  d['group_dn'] = d['user']['groupDn']
  #now for saving
  if request.method == "POST" and request.POST['user'] == request.POST['original_user']:
    u, p = d['user'], request.POST
    d['group_dn'] = p['group_dn']
    u['givenName'], u['sn'], u['mail'], u['telephoneNumber'], u['description'] = \
      p['givenName'], p['sn'], p['mail'], p['telephoneNumber'], p['description']
    u['ezidCoOwners'] = ','.join([x.strip() for x in p['ezidCoOwners'].strip().split("\n")])
    if validate_edit_user(request, u):
      d['user']['currentlyEnabled'] = update_edit_user(request, u)
      #if group has changed, update
      if p['group_dn'] != u['groupDn']:
        res = ezidadmin.changeGroup(u['uid'], p['group_dn'], \
                request.session["auth"].user, request.session["auth"].group)
        if type(res) == str:
          django.contrib.messages.error(request, res)
    else:
      if 'currentlyEnabled' in request.POST and request.POST['currentlyEnabled'].lower() == 'true':
        d['user']['currentlyEnabled'] = 'true'
      else:
        d['user']['currentlyEnabled'] = 'false'
  d['ezidCoOwners'] = "\n".join([x.strip() for x in d['user']['ezidCoOwners'].split(',')])
  return uic.render(request, 'admin/manage_users', d)

@uic.admin_login_required
def add_group(request, ssl=False):
  if request.method != "POST" or not 'grouphandle' in request.POST:
    uic.badRequest()
  P = request.POST
  r = ezidadmin.makeLdapGroup(P["grouphandle"].strip())
  if type(r) is str:
    django.contrib.messages.error(request, r)
    return redirect("ui_admin.manage_groups")
  dn = r[0]
  r = ezidadmin.makeGroup(dn, P["grouphandle"].strip(), False, "NONE",
         request.session["auth"].user, request.session["auth"].group)
  if type(r) is str:
    django.contrib.messages.error(request, r)
    return redirect("ui_admin.manage_groups")
  else:
    django.contrib.messages.success(request, "Group successfully created.")
    success_url = reverse("ui_admin.manage_groups") + "?" + urlencode({'group': dn})
    return redirect(success_url)

@uic.admin_login_required
def manage_groups(request, ssl=False):
  d = { 'menu_item' : 'ui_admin.manage_groups' }
  
  # load group information
  d['groups'] = ezidadmin.getGroups()
  d['groups'].sort(key=lambda i: i['gid'].lower())
  groups_by_dn = dict(zip([ x['dn'] for x in d['groups']], d['groups']))
  
  #get current group
  if len(d['groups']) > 0:
    if 'group' in request.REQUEST:
      if request.REQUEST['group'] in groups_by_dn:
        d['group'] = groups_by_dn[request.REQUEST['group']]
      else:
        d['group'] = d['groups'][0]
    else:
      d['group'] = d['groups'][0]
  
  # the section for saving
  if request.method == "POST" and request.POST['group'] == request.POST['original_group']:
    validated = True
    P = request.POST
    if "group" not in P or "description" not in P:
      validated = False
      django.contrib.messages.error(request, "You must submit a description to save this group.")
      #return uic.badRequest()
    grp = d['group']
    grp['description'] = P['description']
    if 'agreementOnFile' in P and P['agreementOnFile'] == 'True':
      grp['agreementOnFile'] = True
    else:
      grp['agreementOnFile'] = False
    if 'crossrefEnabled' in P and P['crossrefEnabled'] == 'True':
      grp['crossrefEnabled'] = True
    else:
      grp['crossrefEnabled'] = False
    grp['crossrefMail'] = P['crossrefMail']
    sels = P.getlist('shoulderList')
    if '-' in sels:
      sels.remove('-')
    if len(sels) < 1:
      validated = False
      django.contrib.messages.error(request, "You must select at least one shoulder from the shoulder list (or choose NONE).")
    if len(sels) > 1 and ('*' in sels or 'NONE' in sels):
      validated = False
      django.contrib.messages.error(request, "If you select * or NONE you may not select other items in the shoulder list.")
    if grp['crossrefEnabled']:
      for email in [x.strip() for x in grp['crossrefMail'].split(',')\
        if len(x.strip()) > 0]:
          if not _is_email_valid(email):
            django.contrib.messages.error(request, email + " is not a valid email address. Please enter a valid email address.")
            validated = False
    if validated:
      r = ezidadmin.updateGroup(grp["dn"], grp["description"].strip(),
        grp["agreementOnFile"], " ".join(sels),
<<<<<<< HEAD
        # TBD: the following three CrossRef-related arguments should be
        # supplied by the form
        False, "", False,
=======
        grp["crossrefEnabled"], grp['crossrefMail'],
>>>>>>> 7ce65eb3
        request.session["auth"].user, request.session["auth"].group)
      if type(r) is str:
        django.contrib.messages.error(request, r)
      else:
        django.contrib.messages.success(request, "Successfully updated group")
  else:
    sels = d['group']['shoulderList'].split()
  d['selected_shoulders'], d['deselected_shoulders'] = select_shoulder_lists(sels)
  return uic.render(request, 'admin/manage_groups', d)

@uic.admin_login_required
def system_status(request, ssl=False):
  d = { 'menu_item' :  'ui_admin.system_status' }
  d['status_list'] = ezidadmin.systemStatus(None)
  d['js_ids'] =  '[' + ','.join(["'" + x['id'] + "'" for x in d['status_list']]) + ']'
  if request.method == "POST":
    config.load()
    request.session.flush()
    django.contrib.messages.success(request, "EZID reloaded.")
    django.contrib.messages.success(request, "You have been logged out.")
    return uic.redirect("/")
  return uic.render(request, 'admin/system_status', d)

@uic.admin_login_required
def ajax_system_status(request):
  if request.method != "GET": return uic.methodNotAllowed()
  if "id" in request.GET:
    status = ezidadmin.systemStatus(request.GET["id"])
    return uic.plainTextResponse(request.GET["id"] + ":" + status)

@uic.admin_login_required
def alert_message(request, ssl=False):
  d = { 'menu_item' : 'ui_admin.alert_message' }
  if request.method == "POST":
    if 'remove_it' in request.POST and request.POST['remove_it'] == 'remove_it':
      if os.path.exists(os.path.join(django.conf.settings.SITE_ROOT, "db","alert_message")):
        os.remove(os.path.join(django.conf.settings.SITE_ROOT, "db",
                               "alert_message"))
      #global alertMessage  
      uic.alertMessage = ''
      request.session['hide_alert'] = False
      django.contrib.messages.success(request, "Message removed.")
    elif 'message' in request.POST:
      m = request.POST["message"].strip()
      f = open(os.path.join(django.conf.settings.SITE_ROOT, "db",
        "alert_message"), "w")
      f.write(m)
      f.close()
      #global alertMessage
      uic.alertMessage = m
      request.session['hide_alert'] = False
      django.contrib.messages.success(request, "Message updated.")
  return uic.render(request, 'admin/alert_message', d)

@uic.admin_login_required
def new_account(request, ssl=False):
  d = { 'menu_item' : 'ui_admin.new_account' }
  # id : [defaultvalue, label, type, help_text]
  field_info = { \
      'todays_date': [datetime.datetime.now().strftime("%m/%d/%Y"), "Today's date", "text", ""], \
      'realm': ["", "Realm", "text", ""], \
      'submitters_name': ["", "Your name", "text", ""], \
      'acct_name': ["", "Account name", "text", "Choose a name that is lowercase, 10 characters or less; no spaces.  Underscore or dash ok"], \
      'acct_email': ["", "Email Address", "text", "To be associated with the account"], \
      'primary_contact': ["", "Primary contact", "text", "An individual associated with this account"], \
      'contact_email': ["", "Contact's email address", "text", ""], \
      'contact_phone': ["", "Contact's phone number", "text", ""], \
      'contact_fax': ["", "Contact's fax number", "text", ""], \
      'org': ["", "Organization", "text", ""], \
      'org_acroynm': ["", "Organization acronym", "text", "Suggest an acronym that is between 3-10 characters in length.  It will be used for identification purposes"], \
      'org_www': ["", "Organization's web address", "text", ""], \
      'mailing_address1': ["", "Address line 1", "text", ""], \
      'mailing_address2': ["", "Address line 2", "text", ""], \
      'mailing_city': ["", "City", "text", ""], \
      'mailing_state': ["", "State", "text", ""], \
      'mailing_zip': ["", "Zip code", "text", ""], \
      'mailing_country': ["", "Country", "text", ""], \
      'identifiers': ["", "Identifiers", "ARKs|DOIs and ARKs", "This choice affects the subscription pricing. If you have questions, please enter them below."], \
      'created_before': ["", "Have you created DOIs or ARKs before?", "NO|YES", ""], \
      'internal_identifiers': ["", "Do you use any internal or local identifiers?", "NO|YES", ""], \
      'identifier_plans': ["", "How do you plan to use identifiers in the next year?", "long_text", ""], \
      'comments': ["", "Comments or questions?", "long_text", ""] }
  
  field_order = ("todays_date realm submitters_name acct_name acct_email " + \
    "primary_contact contact_email contact_phone contact_fax org " + \
    "org_acroynm org_www mailing_address1 mailing_address2 mailing_city " + \
    "mailing_state mailing_zip mailing_country identifiers created_before " + \
    "internal_identifiers identifier_plans comments").split()
  
  #populate form values back into form
  if request.method == "POST":
    message = ""
    for key in field_order:
      if key in request.POST:
        field_info[key][0] = request.POST[key]
        v = (request.POST[key] if key in request.POST else '')
        message += anvl.formatPair(key, v)
    emails = [x.strip() for x in uic.new_account_email.split(',')]
    #print "new ezid account: " + request.POST['acct_name']
    #print message
    django.core.mail.send_mail("new ezid account: " + request.POST['acct_name'], message,
                               django.conf.settings.SERVER_EMAIL, emails)
    django.contrib.messages.success(request, "Form information has been emailed.")
    d['field_info'], d['field_order'] = field_info, field_order
    return uic.render(request, 'admin/new_account_display', d)
  
  d['field_info'], d['field_order'] = field_info, field_order
  return uic.render(request, 'admin/new_account', d)

def select_shoulder_lists(selected_val_list):
  """Makes list of selected and deselected shoulders in format [value, friendly label]
  and returns (selected_list, deselected_list)"""
  #make lists of selected and deselected shoulders
  sorted_shoulders = sorted([{\
    "name": s.name+" "+s.key.split(":")[0].upper(), "prefix": s.key,
    "label": s.key }\
    for s in shoulder.getAll() if not s.is_test_shoulder],
    key=lambda p: (p['name'] + ' ' + p['prefix']).lower())
  selected_shoulders = []
  deselected_shoulders = []
  selected_labels = [x.strip() for x in selected_val_list]
  for x in ['*', 'NONE']:
    if x in selected_labels:
      selected_shoulders.append([x, x])
    else:
      deselected_shoulders.append([x, x])
  deselected_shoulders.insert(0, ['-', ''])
  
  for x in sorted_shoulders:
    if x['label'] in selected_labels:
      selected_shoulders.append([x['label'], x['name'] + " (" + x['prefix'] + ")"])
    else:
      deselected_shoulders.append([x['label'], x['name'] + " (" + x['prefix'] + ")"])
  return (selected_shoulders, deselected_shoulders)

def validate_edit_user(request, user_obj):
  """validates that the fields required to update a user are set, helper function"""
  er = django.contrib.messages.error
  post = request.POST
  
  required_fields = {'sn': 'Last name', 'mail': 'Email address'}
  for field in required_fields:
    if user_obj[field].strip() == '':
      er(request, required_fields[field] + " must be filled in.")
  
  if not _is_email_valid(user_obj['mail']):
    er(request, "Please enter a valid email address.")
  
  if user_obj['ezidCoOwners'] != '':
    coowners = [co.strip() for co in user_obj['ezidCoOwners'].split(',')]
    for coowner in coowners:
      try:
        idmap.getUserId(coowner)
      except AssertionError:
        er(request, coowner + " is not a correct handle for a co-owner.")
  
  if not post['userPassword'].strip() == '':
    if len(post['userPassword'].strip()) < 6:
      er(request, "Please use a password length of at least 6 characters.")

  if post['telephoneNumber'] != '' and (not re.match(r'^[0-9\.\-() +]+$', post['telephoneNumber'], re.IGNORECASE)):
    er(request, "Please enter a valid phone number.")
    
  return  len(django.contrib.messages.api.get_messages(request)) < 1

def update_edit_user(request, user_obj):
  """Updates the user based on the request and user_object.
  Returns setting of whether account is currentlyEnabled, helper function"""
  curr_enab_state = user_obj['currentlyEnabled']
  #if it's gotten here it has passed validation
  uid = user_obj['uid']
  di = uic.extract(user_obj, ['givenName', 'sn', 'mail', 'telephoneNumber', \
                              'description']) #, 'currentlyEnabled'])
  r = useradmin.setContactInfo(uid, di)
  if type(r) is str:
    django.contrib.messages.error(request, r)
    return curr_enab_state
  r = useradmin.setAccountProfile(uid, user_obj['ezidCoOwners'])
  if type(r) is str:
    django.contrib.messages.error(request, r)
  else:
    django.contrib.messages.success(request, "The account information has been updated.")
  
  if request.POST['userPassword'].strip() != '':
    r = useradmin.resetPassword(uid, request.POST["userPassword"].strip())
    if type(r) is str:
      django.contrib.messages.error(request, r)
    else:
      curr_enab_state = 'true'
      django.contrib.messages.success(request, "The password has been reset.")

  if 'currentlyEnabled' in request.POST and request.POST['currentlyEnabled'].lower() == 'true':
    form_login_enabled = True
  else:
    form_login_enabled = False
  
  if 'currentlyEnabled' in user_obj and user_obj['currentlyEnabled'].lower() == 'true':
    saved_login_enabled = True
  else:
    saved_login_enabled = False
    
  if form_login_enabled != saved_login_enabled:
    if form_login_enabled == True:
      if len(request.POST['userPassword'].strip()) < 1:
        temp_pwd = uic.random_password(8)
        r = useradmin.resetPassword(uid, request.POST["userPassword"].strip())
        if type(r) is str:
          django.contrib.messages.error(request, r)
        else:
          curr_enab_state = 'true'
          django.contrib.messages.success(request, "The user's acount has been activated and the password set to " + temp_pwd)  
    else:
      r = ezidadmin.disableUser(uid)
      if type(r) is str:
        django.contrib.messages.error(request, r)
      else:
        curr_enab_state = 'false'
        django.contrib.messages.success(request, "User has been disabled from logging in.")
  return curr_enab_state
  

def _month_range_for_display(user, group):
  """
  Produces a list of year-month strings which goes from the earliest
  data available for the user, group specified (use None for none) until now.
  """
  dates = _get_month_range(datetime.datetime(2000, 1, 1, 0, 0), datetime.datetime.now())
  s = stats.getStats()
  num = None
  for date in dates:
    #try:
    num = s.query((date.strftime("%Y-%m"), user, group, None, None), False)
    #except AssertionError:
    #  num = 0
    if num > 0: break
  if date.strftime("%Y-%m") == datetime.datetime.now().strftime("%Y-%m") and num < 1:
    return []
  return [x.strftime("%Y-%m") for x in _get_month_range(date, datetime.datetime.now())]
    
def _get_month_range(dt1, dt2):
  """
  Creates a month range from the month/year of date1 to month/year of date2
  """
  #dt1, dt2 = datetime.datetime(2005, 1, 1, 0, 0), datetime.datetime.now()
  start_month=dt1.month
  end_months=(dt2.year-dt1.year)*12 + dt2.month+1
  dates=[datetime.datetime(year=yr, month=mn, day=1) for (yr, mn) in (
          ((m - 1) / 12 + dt1.year, (m - 1) % 12 + 1) for m in range(start_month, end_months)
      )]
  return dates

def _insertCommas(n):
  s = ""
  while n >= 1000:
    n, r = divmod(n, 1000)
    s = ",%03d%s" % (r, s)
  return "%d%s" % (n, s)

def _create_stats_report(user, group):
  """Create a stats report based on the user and group (or None, None) for all"""
  s = stats.getStats()
  months = _month_range_for_display(user,group)
  rows =[]
  
  position = {'ARK': 1, 'DOI': 3, 'URN': 5}
  id_types = ['ARK', 'DOI', 'URN']
  tallies = {'ARK': 0, 'DOI': 0, 'URN': 0}
  meta_tallies = {'ARK': 0.0, 'DOI': 0.0, 'URN': 0.0}
  
  for month in months:
    a=[0]*7 #create dict of zeroes, length 7
    a[0] = month
    for id_type in id_types:
      ids = s.query((month, user, group, id_type, None), False)
      ids_w_meta = float(s.query((month, user, group, id_type, "True"), False))
      tallies[id_type] = tallies[id_type] + ids
      meta_tallies[id_type] = meta_tallies[id_type] + ids_w_meta
      if ids == 0:
        percent_meta = "0%"
      else:
        percent_meta = str(int((ids_w_meta / ids * 100))) + "%"
      a[position[id_type]] = _insertCommas(ids)
      a[position[id_type] + 1] = percent_meta
    rows.append(a)
    
  if len(rows) > 0:
    a=[0]*9 #create list of zeroes, length 7
    a[0] = "Total"
    for id_type in id_types:
      if tallies[id_type] == 0:
        percent_meta = "0%"
      else:
        percent_meta = str(int((meta_tallies[id_type] / tallies[id_type] * 100))) + "%"
      a[position[id_type]] = _insertCommas(tallies[id_type])
      a[position[id_type] + 1] = percent_meta
    grand_tot_items = sum(tallies.values())
    a[8] = str(int(sum(meta_tallies.values()) / grand_tot_items * 100)) + "%"
    a[7] = _insertCommas(grand_tot_items)
    rows.append(a)
  return rows

def _monthdelta(date, delta):
  m, y = (date.month+delta) % 12, date.year + ((date.month)+delta-1) // 12
  if not m: m = 12
  d = min(date.day, [31,
      29 if y%4==0 and not y%400==0 else 28,31,30,31,30,31,31,30,31,30,31][m-1])
  return date.replace(day=d,month=m, year=y)

def _year_totals(user, group, last_calc):
  """creates totals for the previous year (only whole months
  for which stats have been calculated)"""
  dt_start = datetime.datetime(last_calc.year - 1, last_calc.month, last_calc.day)
  dt_end = _monthdelta(last_calc, -1)
  months = [x.strftime("%Y-%m") for x in _get_month_range(dt_start, dt_end)]
  tot = 0
  meta = 0
  s = stats.getStats()
  id_types = ['ARK', 'DOI', 'URN']
  id_totals = dict((key, 0) for key in id_types)
  id_meta = dict((key, 0) for key in id_types)
  
  for month in months:
    tot = tot + s.query((month, user, group, None, None), False)
    meta = meta + s.query((month, user, group, None, "True"), False)
    for t in id_types:
      id_totals[t] = id_totals[t] + s.query((month, user, group, t, None), False)
      id_meta[t] = id_meta[t] + s.query((month, user, group, t, "True"), False)

  return_vals = {'text': "Totals from " + months[0] + " through " + months[-1],
                 'totals': _insertCommas(tot)}
  for t in id_types:
    return_vals[t+'_total'] = _insertCommas(id_totals[t])
    if id_totals[t] == 0:
      return_vals[t+'_percent'] = '0%'
    else:
      return_vals[t+'_percent'] = str(int((float(id_meta[t]) / id_totals[t] * 100.0))) + "%"
  if tot == 0:
    return_vals['tot_percent'] = '0%'
  else:
    return_vals['tot_percent'] = str(int((float(meta) / tot * 100.0))) + "%"
  return return_vals
 
def _is_email_valid(email):
  if not re.match('^[A-Z0-9._%+-]+@[A-Z0-9.-]+\.[A-Z]{2,4}$', email, re.IGNORECASE):
    return False
  else: return True
 <|MERGE_RESOLUTION|>--- conflicted
+++ resolved
@@ -209,13 +209,10 @@
     if validated:
       r = ezidadmin.updateGroup(grp["dn"], grp["description"].strip(),
         grp["agreementOnFile"], " ".join(sels),
-<<<<<<< HEAD
         # TBD: the following three CrossRef-related arguments should be
         # supplied by the form
-        False, "", False,
-=======
-        grp["crossrefEnabled"], grp['crossrefMail'],
->>>>>>> 7ce65eb3
+        # False, "", False,
+        grp["crossrefEnabled"], grp['crossrefMail'], False,
         request.session["auth"].user, request.session["auth"].group)
       if type(r) is str:
         django.contrib.messages.error(request, r)
