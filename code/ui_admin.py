import ui_common as uic
import django.contrib.messages
import os
import ezidadmin
import shoulder
import useradmin
import stats
import datetime
import ui_search 
from collections import *

@uic.admin_login_required
<<<<<<< HEAD
def alert_message(request, ssl=False):
  """ ToDo: remove? """
  d = { 'menu_item' : 'ui_admin.alert_message' }
  if request.method == "POST":
    if 'remove_it' in request.POST and request.POST['remove_it'] == 'remove_it':
      if os.path.exists(os.path.join(django.conf.settings.SITE_ROOT, "db","alert_message")):
        os.remove(os.path.join(django.conf.settings.SITE_ROOT, "db",
                               "alert_message"))
      #global alertMessage  
      uic.alertMessage = ''
      request.session['hide_alert'] = False
      django.contrib.messages.success(request, "Message removed.")
    elif 'message' in request.POST:
      m = request.POST["message"].strip()
      f = open(os.path.join(django.conf.settings.SITE_ROOT, "db",
        "alert_message"), "w")
      f.write(m)
      f.close()
      #global alertMessage
      uic.alertMessage = m
      request.session['hide_alert'] = False
      django.contrib.messages.success(request, "Message updated.")
  return uic.render(request, 'admin/alert_message', d)
=======
def index(request, ssl=False):
  d = { 'menu_item' : 'ui_admin.index'}
  #return redirect("ui_admin.usage")
  return uic.render(request, 'admin-old/index', d)
>>>>>>> d7b32fab

@uic.user_login_required
def dashboard(request, ssl=False):
  d = { 'menu_item' : 'ui_admin.dashboard'}
  d = _getUsage(request, d)
  # d['filtered'] = True 
  noConstraintsReqd = True 
  d = ui_search.search(d, request, noConstraintsReqd, "id_issues")
  return uic.render(request, 'dashboard/index', d)

def _getUsage(request, d):
  # ToDo: Now that any user can access this pg, not just admin, make necessary changes.
  #make select list choices
  users = ezidadmin.getUsers()
  users.sort(key=lambda i: i['uid'].lower())
  groups = ezidadmin.getGroups()
  groups.sort(key=lambda i: i['gid'].lower())
  user_choices = [("user_" + x['arkId'], x['uid']) for x in users]
  group_choices = [("group_" + x['arkId'], x['gid']) for x in groups]
  d['choices'] = [("all", "All EZID")] + [('',''), ('', '-- Groups --')] + \
      group_choices + [('',''), ('', '-- Users --')] + user_choices
      
  if request.method != "POST" or not('choice' in request.POST) or request.POST['choice'] == '':
    d['choice'] = 'all'
  else:
    d['choice'] = request.POST['choice']
    
  #query all
  user_id, group_id = None, None
  if d['choice'].startswith('user_'):
    user_id = d['choice'][5:]
  elif d['choice'].startswith('group_'):
    group_id = d['choice'][6:]
  
  d['report'] = _create_stats_report(user_id, group_id)[::-1]
  if len(d['report']) > 0:
    d['totals'] = d['report'][0]
    d['report'] = d['report'][1:]
  # old code, to be replaced by function being written by Greg
  s = stats.getStats()
  last_calc = datetime.datetime.fromtimestamp(s.getComputeTime())
  d['last_tally'] = last_calc.strftime('%B %d, %Y')
<<<<<<< HEAD

  # Used for totals of last 12 months. No longer used.
  # d['yearly'] = _year_totals(user_id, group_id, last_calc)
=======
  d['yearly'] = _year_totals(user_id, group_id, last_calc)
  
  return uic.render(request, 'admin-old/usage', d)

@uic.admin_login_required
def add_user(request, ssl=False):
  if request.method != "POST" or not 'nu_uid' in request.POST \
      or not 'nu_group' in request.POST:
    uic.badRequest()
  P = request.POST
  uid = P['nu_uid'].strip()
  if uid == '':
    django.contrib.messages.error(request, 'You must enter a username or choose one to add a new user')
    return redirect("ui_admin.manage_users")

  if P['nu_user_status'] == 'new_user':
    try:
      r = idmap.getUserId(uid)
      if r != '':
        django.contrib.messages.error(request, 'The new user you are trying to add already exists.')
        return redirect("ui_admin.manage_users") 
    except AssertionError:
      pass
    r = ezidadmin.makeLdapUser(uid)
    if type(r) is str:
      django.contrib.messages.error(request, r)
      return redirect("ui_admin.manage_users")
  r = ezidadmin.makeUser(uid, P["nu_group"], request.session["auth"].user, request.session["auth"].group)   
  if type(r) is str:
    django.contrib.messages.error(request, r)
    return redirect("ui_admin.manage_users")
  else:
    django.contrib.messages.success(request, "User successfully created")
    success_url = reverse("ui_admin.manage_users") + "?" + urlencode({'user': r[0]})
    return redirect(success_url)

@uic.admin_login_required
def manage_users(request, ssl=False):
  d = { 'menu_item' : 'ui_admin.manage_users' }
  d['users'] = ezidadmin.getUsers()
  d['users'].sort(key=lambda i: i['uid'].lower())
  users_by_dn = dict(zip([ x['dn'] for x in d['users']], d['users']))
  if request.method == "GET":
    REQUEST = request.GET
  else:
    REQUEST = request.POST
  if 'user' in REQUEST and REQUEST['user'] in users_by_dn:
    d['selected_user'] = users_by_dn[REQUEST['user']]
  else:
    d['selected_user'] = d['users'][0]
  if d['selected_user']['sn'] == 'please supply':
    d['selected_user']['sn'] = ''
  if d['selected_user']['mail'] == 'please supply':
    d['selected_user']['mail'] = ''
  
  d['groups'] = ezidadmin.getGroups()
  d['groups'].sort(key=lambda i: i['gid'].lower())
  d['group'] = idmap.getGroupId(d['selected_user']['groupGid'])
  d['group_dn'] = d['selected_user']['groupDn']
  #now for saving
  if request.method == "POST" and request.POST['user'] == request.POST['original_user']:
    u, p = d['selected_user'], request.POST
    d['group_dn'] = p['group_dn']
    u['givenName'], u['sn'], u['mail'], u['telephoneNumber'], u['description'] = \
      p['givenName'], p['sn'], p['mail'], p['telephoneNumber'], p['description']
    u['ezidCoOwners'] = ','.join([x.strip() for x in p['ezidCoOwners'].strip().split("\n")])
    if validate_edit_user(request, u):
      d['selected_user']['currentlyEnabled'] = update_edit_user(request, u)
      #if group has changed, update
      if p['group_dn'] != u['groupDn']:
        res = ezidadmin.changeGroup(u['uid'], p['group_dn'], \
                request.session["auth"].user, request.session["auth"].group)
        if type(res) == str:
          django.contrib.messages.error(request, res)
    else:
      if 'currentlyEnabled' in request.POST and request.POST['currentlyEnabled'].lower() == 'true':
        d['selected_user']['currentlyEnabled'] = 'true'
      else:
        d['selected_user']['currentlyEnabled'] = 'false'
  d['ezidCoOwners'] = "\n".join([x.strip() for x in d['selected_user']['ezidCoOwners'].split(',')])
  return uic.render(request, 'admin-old/manage_users', d)

@uic.admin_login_required
def add_group(request, ssl=False):
  if request.method != "POST" or not 'grouphandle' in request.POST:
    uic.badRequest()
  P = request.POST
  r = ezidadmin.makeLdapGroup(P["grouphandle"].strip())
  if type(r) is str:
    django.contrib.messages.error(request, r)
    return redirect("ui_admin.manage_groups")
  dn = r[0]
  r = ezidadmin.makeGroup(dn, P["grouphandle"].strip(), False, "NONE",
         request.session["auth"].user, request.session["auth"].group)
  if type(r) is str:
    django.contrib.messages.error(request, r)
    return redirect("ui_admin.manage_groups")
  else:
    django.contrib.messages.success(request, "Group successfully created.")
    success_url = reverse("ui_admin.manage_groups") + "?" + urlencode({'group': dn})
    return redirect(success_url)

@uic.admin_login_required
def manage_groups(request, ssl=False):
  d = { 'menu_item' : 'ui_admin.manage_groups' }
  
  # load group information
  d['groups'] = ezidadmin.getGroups()
  d['groups'].sort(key=lambda i: i['gid'].lower())
  groups_by_dn = dict(zip([ x['dn'] for x in d['groups']], d['groups']))
  
  #get current group
  if request.method == "GET":
    REQUEST = request.GET
  else:
    REQUEST = request.POST
  if len(d['groups']) > 0:
    if 'group' in REQUEST:
      if REQUEST['group'] in groups_by_dn:
        d['group'] = groups_by_dn[REQUEST['group']]
      else:
        d['group'] = d['groups'][0]
    else:
      d['group'] = d['groups'][0]
  
  # the section for saving
  if request.method == "POST" and request.POST['group'] == request.POST['original_group']:
    validated = True
    P = request.POST
    if "group" not in P or "description" not in P:
      validated = False
      django.contrib.messages.error(request, "You must submit a description to save this group.")
      #return uic.badRequest()
    grp = d['group']
    grp['description'] = P['description']
    if 'agreementOnFile' in P and P['agreementOnFile'] == 'True':
      grp['agreementOnFile'] = True
    else:
      grp['agreementOnFile'] = False
    if 'crossrefEnabled' in P and P['crossrefEnabled'] == 'True':
      grp['crossrefEnabled'] = True
    else:
      grp['crossrefEnabled'] = False
    if 'crossrefSendMailOnError' in P and P['crossrefSendMailOnError'] == 'True':
      grp['crossrefSendMailOnError'] = True
    else:
      grp['crossrefSendMailOnError'] = False
    grp['crossrefMail'] = P['crossrefMail']
    sels = P.getlist('shoulderList')
    if '-' in sels:
      sels.remove('-')
    if len(sels) < 1:
      validated = False
      django.contrib.messages.error(request, "You must select at least one shoulder from the shoulder list (or choose NONE).")
    if len(sels) > 1 and ('*' in sels or 'NONE' in sels):
      validated = False
      django.contrib.messages.error(request, "If you select * or NONE you may not select other items in the shoulder list.")
    if grp['crossrefEnabled']:
      for email in [x.strip() for x in grp['crossrefMail'].split(',')\
        if len(x.strip()) > 0]:
          if not _is_email_valid(email):
            django.contrib.messages.error(request, email + " is not a valid email address. Please enter a valid email address.")
            validated = False
    if validated:
      r = ezidadmin.updateGroup(grp["dn"], grp["description"].strip(),
        grp["agreementOnFile"], " ".join(sels),
        grp["crossrefEnabled"], grp['crossrefMail'], grp['crossrefSendMailOnError'],
        request.session["auth"].user, request.session["auth"].group)
      if type(r) is str:
        django.contrib.messages.error(request, r)
      else:
        django.contrib.messages.success(request, "Successfully updated group")
  else:
    sels = d['group']['shoulderList'].split()
  d['selected_shoulders'], d['deselected_shoulders'] = select_shoulder_lists(sels)
  return uic.render(request, 'admin-old/manage_groups', d)

def select_shoulder_lists(selected_val_list):
  """Makes list of selected and deselected shoulders in format [value, friendly label]
  and returns (selected_list, deselected_list)"""
  #make lists of selected and deselected shoulders
  sorted_shoulders = sorted([{\
    "name": s.name+" "+s.key.split(":")[0].upper(), "prefix": s.key,
    "label": s.key }\
    for s in shoulder.getAll() if not s.is_test_shoulder],
    key=lambda p: (p['name'] + ' ' + p['prefix']).lower())
  selected_shoulders = []
  deselected_shoulders = []
  selected_labels = [x.strip() for x in selected_val_list]
  for x in ['*', 'NONE']:
    if x in selected_labels:
      selected_shoulders.append([x, x])
    else:
      deselected_shoulders.append([x, x])
  deselected_shoulders.insert(0, ['-', ''])
  
  for x in sorted_shoulders:
    if x['label'] in selected_labels:
      selected_shoulders.append([x['label'], x['name'] + " (" + x['prefix'] + ")"])
    else:
      deselected_shoulders.append([x['label'], x['name'] + " (" + x['prefix'] + ")"])
  return (selected_shoulders, deselected_shoulders)

def validate_edit_user(request, user_obj):
  """validates that the fields required to update a user are set, helper function"""
  er = django.contrib.messages.error
  post = request.POST
  
  required_fields = {'sn': 'Last name', 'mail': 'Email address'}
  for field in required_fields:
    if user_obj[field].strip() == '':
      er(request, required_fields[field] + " must be filled in.")
  
  if not _is_email_valid(user_obj['mail']):
    er(request, "Please enter a valid email address.")
  
  if user_obj['ezidCoOwners'] != '':
    coowners = [co.strip() for co in user_obj['ezidCoOwners'].split(',')]
    for coowner in coowners:
      try:
        idmap.getUserId(coowner)
      except AssertionError:
        er(request, coowner + " is not a correct handle for a co-owner.")
  
  if not post['userPassword'].strip() == '':
    if len(post['userPassword'].strip()) < 6:
      er(request, "Please use a password length of at least 6 characters.")

  if post['telephoneNumber'] != '' and (not re.match(r'^[0-9\.\-() +]+$', post['telephoneNumber'], re.IGNORECASE)):
    er(request, "Please enter a valid phone number.")
    
  return  len(django.contrib.messages.api.get_messages(request)) < 1

def update_edit_user(request, user_obj):
  """Updates the user based on the request and user_object.
  Returns setting of whether account is currentlyEnabled, helper function"""
  curr_enab_state = user_obj['currentlyEnabled']
  #if it's gotten here it has passed validation
  uid = user_obj['uid']
  di = uic.extract(user_obj, ['givenName', 'sn', 'mail', 'telephoneNumber', \
                              'description']) #, 'currentlyEnabled'])
  r = useradmin.setContactInfo(uid, di)
  if type(r) is str:
    django.contrib.messages.error(request, r)
    return curr_enab_state
  r = useradmin.setAccountProfile(uid, user_obj['ezidCoOwners'])
  if type(r) is str:
    django.contrib.messages.error(request, r)
  else:
    django.contrib.messages.success(request, "The account information has been updated.")
  
  if request.POST['userPassword'].strip() != '':
    r = useradmin.resetPassword(uid, request.POST["userPassword"].strip())
    if type(r) is str:
      django.contrib.messages.error(request, r)
    else:
      curr_enab_state = 'true'
      django.contrib.messages.success(request, "The password has been reset.")

  if 'currentlyEnabled' in request.POST and request.POST['currentlyEnabled'].lower() == 'true':
    form_login_enabled = True
  else:
    form_login_enabled = False
  
  if 'currentlyEnabled' in user_obj and user_obj['currentlyEnabled'].lower() == 'true':
    saved_login_enabled = True
  else:
    saved_login_enabled = False
    
  if form_login_enabled != saved_login_enabled:
    if form_login_enabled == True:
      if len(request.POST['userPassword'].strip()) < 1:
        temp_pwd = uic.random_password(8)
        r = useradmin.resetPassword(uid, request.POST["userPassword"].strip())
        if type(r) is str:
          django.contrib.messages.error(request, r)
        else:
          curr_enab_state = 'true'
          django.contrib.messages.success(request, "The user's acount has been activated and the password set to " + temp_pwd)  
    else:
      r = ezidadmin.disableUser(uid)
      if type(r) is str:
        django.contrib.messages.error(request, r)
      else:
        curr_enab_state = 'false'
        django.contrib.messages.success(request, "User has been disabled from logging in.")
  return curr_enab_state
>>>>>>> d7b32fab
  
  return d

def _month_range_for_display(user, group):
  """
  Produces a list of year-month strings which goes from the earliest
  data available for the user, group specified (use None for none) until now.
  """
  dates = _get_month_range(datetime.datetime(2000, 1, 1, 0, 0), datetime.datetime.now())
  s = stats.getStats()
  num = None
  for date in dates:
    #try:
    num = s.query((date.strftime("%Y-%m"), user, group, None, None), False)
    #except AssertionError:
    #  num = 0
    if num > 0: break
  if date.strftime("%Y-%m") == datetime.datetime.now().strftime("%Y-%m") and num < 1:
    return []
  return [x.strftime("%Y-%m") for x in _get_month_range(date, datetime.datetime.now())]
    
def _get_month_range(dt1, dt2):
  """
  Creates a month range from the month/year of date1 to month/year of date2
  """
  #dt1, dt2 = datetime.datetime(2005, 1, 1, 0, 0), datetime.datetime.now()
  start_month=dt1.month
  end_months=(dt2.year-dt1.year)*12 + dt2.month+1
  dates=[datetime.datetime(year=yr, month=mn, day=1) for (yr, mn) in (
          ((m - 1) / 12 + dt1.year, (m - 1) % 12 + 1) for m in range(start_month, end_months)
      )]
  return dates

def _insertCommas(n):
  s = ""
  while n >= 1000:
    n, r = divmod(n, 1000)
    s = ",%03d%s" % (r, s)
  return "%d%s" % (n, s)

def _create_stats_report(user, group):
  """Create a stats report based on the user and group (or None, None) for all"""
  s = stats.getStats()
  months = _month_range_for_display(user,group)
  rows =[]
  
  position = {'ARK': 1, 'DOI': 3, 'URN': 5}
  id_types = ['ARK', 'DOI', 'URN']
  tallies = {'ARK': 0, 'DOI': 0, 'URN': 0}
  meta_tallies = {'ARK': 0.0, 'DOI': 0.0, 'URN': 0.0}
  
  for month in months:
    a=[0]*7 #create dict of zeroes, length 7
    a[0] = month
    for id_type in id_types:
      ids = s.query((month, user, group, id_type, None), False)
      ids_w_meta = float(s.query((month, user, group, id_type, "True"), False))
      tallies[id_type] = tallies[id_type] + ids
      meta_tallies[id_type] = meta_tallies[id_type] + ids_w_meta
      if ids == 0:
        percent_meta = "0%"
      else:
        percent_meta = str(int((ids_w_meta / ids * 100))) + "%"
      a[position[id_type]] = _insertCommas(ids)
      a[position[id_type] + 1] = percent_meta
    rows.append(a)
    
  if len(rows) > 0:
    a=[0]*9 #create list of zeroes, length 7
    a[0] = "Total"
    for id_type in id_types:
      if tallies[id_type] == 0:
        percent_meta = "0%"
      else:
        percent_meta = str(int((meta_tallies[id_type] / tallies[id_type] * 100))) + "%"
      a[position[id_type]] = _insertCommas(tallies[id_type])
      a[position[id_type] + 1] = percent_meta
    grand_tot_items = sum(tallies.values())
    a[8] = str(int(sum(meta_tallies.values()) / grand_tot_items * 100)) + "%"
    a[7] = _insertCommas(grand_tot_items)
    rows.append(a)
  return rows

def _monthdelta(date, delta):
  m, y = (date.month+delta) % 12, date.year + ((date.month)+delta-1) // 12
  if not m: m = 12
  d = min(date.day, [31,
      29 if y%4==0 and not y%400==0 else 28,31,30,31,30,31,31,30,31,30,31][m-1])
  return date.replace(day=d,month=m, year=y)

def _year_totals(user, group, last_calc):
  """creates totals for the previous year (only whole months
  for which stats have been calculated)"""
  dt_start = datetime.datetime(last_calc.year - 1, last_calc.month, last_calc.day)
  dt_end = _monthdelta(last_calc, -1)
  months = [x.strftime("%Y-%m") for x in _get_month_range(dt_start, dt_end)]
  tot = 0
  meta = 0
  s = stats.getStats()
  id_types = ['ARK', 'DOI', 'URN']
  id_totals = dict((key, 0) for key in id_types)
  id_meta = dict((key, 0) for key in id_types)
  
  for month in months:
    tot = tot + s.query((month, user, group, None, None), False)
    meta = meta + s.query((month, user, group, None, "True"), False)
    for t in id_types:
      id_totals[t] = id_totals[t] + s.query((month, user, group, t, None), False)
      id_meta[t] = id_meta[t] + s.query((month, user, group, t, "True"), False)

  return_vals = {'text': "Totals from " + months[0] + " through " + months[-1],
                 'totals': _insertCommas(tot)}
  for t in id_types:
    return_vals[t+'_total'] = _insertCommas(id_totals[t])
    if id_totals[t] == 0:
      return_vals[t+'_percent'] = '0%'
    else:
      return_vals[t+'_percent'] = str(int((float(id_meta[t]) / id_totals[t] * 100.0))) + "%"
  if tot == 0:
    return_vals['tot_percent'] = '0%'
  else:
    return_vals['tot_percent'] = str(int((float(meta) / tot * 100.0))) + "%"
  return return_vals
 
def _is_email_valid(email):
  if not re.match('^[A-Z0-9._%+-]+@[A-Z0-9.-]+\.[A-Z]{2,4}$', email, re.IGNORECASE):
    return False
  else: return True
 <|MERGE_RESOLUTION|>--- conflicted
+++ resolved
@@ -10,7 +10,6 @@
 from collections import *
 
 @uic.admin_login_required
-<<<<<<< HEAD
 def alert_message(request, ssl=False):
   """ ToDo: remove? """
   d = { 'menu_item' : 'ui_admin.alert_message' }
@@ -34,12 +33,6 @@
       request.session['hide_alert'] = False
       django.contrib.messages.success(request, "Message updated.")
   return uic.render(request, 'admin/alert_message', d)
-=======
-def index(request, ssl=False):
-  d = { 'menu_item' : 'ui_admin.index'}
-  #return redirect("ui_admin.usage")
-  return uic.render(request, 'admin-old/index', d)
->>>>>>> d7b32fab
 
 @uic.user_login_required
 def dashboard(request, ssl=False):
@@ -82,14 +75,11 @@
   s = stats.getStats()
   last_calc = datetime.datetime.fromtimestamp(s.getComputeTime())
   d['last_tally'] = last_calc.strftime('%B %d, %Y')
-<<<<<<< HEAD
 
   # Used for totals of last 12 months. No longer used.
   # d['yearly'] = _year_totals(user_id, group_id, last_calc)
-=======
-  d['yearly'] = _year_totals(user_id, group_id, last_calc)
-  
-  return uic.render(request, 'admin-old/usage', d)
+  
+  return d
 
 @uic.admin_login_required
 def add_user(request, ssl=False):
@@ -374,9 +364,6 @@
         curr_enab_state = 'false'
         django.contrib.messages.success(request, "User has been disabled from logging in.")
   return curr_enab_state
->>>>>>> d7b32fab
-  
-  return d
 
 def _month_range_for_display(user, group):
   """
