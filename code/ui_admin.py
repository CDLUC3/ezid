import ui_common as uic
<<<<<<< HEAD
import django.contrib.messages
from django.http import JsonResponse
import os
import ezidadmin
import config
import idmap
import re
import ezidapp.models.shoulder
import useradmin
import stats
import datetime
import ui_search 
from collections import *

NO_CONSTRAINTS = True 

@uic.user_login_required
def dashboard(request, ssl=False):
  """ 
  ID Issues and Crossref tables load for the first time w/o ajax
  All subsequent searches are done via ajax (ajax_dashboard_table method below)
  """
  d = { 'menu_item' : 'ui_admin.dashboard'}
  # user = userauth.getUser(request)
  # d['display_adminlink'] = user.username == 'admin' 
  d['display_adminlink'] = \
    request.session["auth"].user[0] in [config.get("ldap.admin_username")]
  # d = _getUsage(request, d)
=======
import ezidapp.models
import stats
import datetime

@uic.admin_login_required
def index(request, ssl=False):
  d = { 'menu_item' : 'ui_admin.index'}
  return uic.render(request, 'admin-old/index', d)
>>>>>>> 775505f0

  d['ajax'] = False
  # Search:    ID Issues
  d = ui_search.search(d, request, NO_CONSTRAINTS, "issues")
  # Tables need data named uniquely to distinguish them apart
  d['results_issues'] = d['results']
  d['total_pages_issues'] = d['total_pages']
  d['field_display_types_issues'] = d['field_display_types']
  d['fields_selected_issues'] = d['fields_selected']

  # Search:    Crossref Submission Status 
  d = ui_search.search(d, request, NO_CONSTRAINTS, "crossref")
  d['order_by'] = 'c_crossref_date'
  d['sort'] = 'asc'
  d['results_crossref'] = d['results']
  d['total_pages_crossref'] = d['total_pages']
  d['field_display_types_crossref'] = d['field_display_types']
  d['fields_selected_crossref'] = d['fields_selected']
  return uic.render(request, 'dashboard/index', d)

def ajax_dashboard_table(request):
  if request.is_ajax():
    d = {}
    d['p'] = request.GET.get('p')
    name = request.GET.get('name')
    if name and d['p'] is not None and d['p'].isdigit():
      d['ajax'] = True
      d = ui_search.search(d, request, NO_CONSTRAINTS, name)
      if name == 'issues':
        return uic.render(request, 'dashboard/_issues', d)
      else:
        return uic.render(request, 'dashboard/_crossref', d)

def _getUsage(request, d):
  # ToDo: Now that any user can access this pg, not just admin, make necessary changes.
  #make select list choices
<<<<<<< HEAD
  users = ezidadmin.getUsers()
  users.sort(key=lambda i: i['uid'].lower())
  groups = ezidadmin.getGroups()
  groups.sort(key=lambda i: i['gid'].lower())
  user_choices = [("user_" + x['arkId'], x['uid']) for x in users]
  group_choices = [("group_" + x['arkId'], x['gid']) for x in groups]
  # users = ezidapp.models.StoreUser.objects.all().order_by("username")
  # groups = ezidapp.models.StoreGroup.objects.all().order_by("groupname")
  # user_choices = [("user_" + x.pid, x.username) for x in users]
  # group_choices = [("group_" + x.pid, x.groupname) for x in groups]
=======
  users = ezidapp.models.StoreUser.objects.all().order_by("username")
  groups = ezidapp.models.StoreGroup.objects.all().order_by("groupname")
  user_choices = [("user_" + x.pid, x.username) for x in users]
  group_choices = [("group_" + x.pid, x.groupname) for x in groups]
>>>>>>> 775505f0
  d['choices'] = [("all", "All EZID")] + [('',''), ('', '-- Groups --')] + \
      group_choices + [('',''), ('', '-- Users --')] + user_choices
      
  if request.method != "POST" or not('choice' in request.POST) or request.POST['choice'] == '':
    d['choice'] = 'all'
  else:
    d['choice'] = request.POST['choice']
    
  #query all
  user_id, group_id = None, None
  if d['choice'].startswith('user_'):
    user_id = d['choice'][5:]
  elif d['choice'].startswith('group_'):
    group_id = d['choice'][6:]
<<<<<<< HEAD
  
  d['report'] = _create_stats_report(user_id, group_id)[::-1]
  if len(d['report']) > 0:
    d['totals'] = d['report'][0]
    d['report'] = d['report'][1:]
  # old code, to be replaced by function being written by Greg
=======

>>>>>>> 775505f0
  s = stats.getStats()
  table = s.getTable(owner=user_id, group=group_id, useLocalNames=False)
  d["months"] = _computeMonths(table)
  if len(d["months"]) > 0:
    d["totals"] = _computeTotals(table)
    lastYear = table[-12:]
    d["lastYear"] = _computeTotals(lastYear)
    d["lastYearFrom"] = lastYear[0][0]
    d["lastYearTo"] = lastYear[-1][0]

  last_calc = datetime.datetime.fromtimestamp(s.getComputeTime())
  d['last_tally'] = last_calc.strftime('%B %d, %Y')
<<<<<<< HEAD

  # Used for totals of last 12 months. No longer used.
  # d['yearly'] = _year_totals(user_id, group_id, last_calc)
  
  return d
=======
  return uic.render(request, 'admin-old/usage', d)
>>>>>>> 775505f0

def _percent (m, n):
  if n == 0:
    return 0
  else:
<<<<<<< HEAD
    django.contrib.messages.success(request, "The account information has been updated.")
  
  if request.POST['userPassword'].strip() != '':
    r = useradmin.resetPassword(uid, request.POST["userPassword"].strip())
    if type(r) is str:
      django.contrib.messages.error(request, r)
    else:
      curr_enab_state = 'true'
      django.contrib.messages.success(request, "The password has been reset.")

  if 'currentlyEnabled' in request.POST and request.POST['currentlyEnabled'].lower() == 'true':
    form_login_enabled = True
  else:
    form_login_enabled = False
  
  if 'currentlyEnabled' in user_obj and user_obj['currentlyEnabled'].lower() == 'true':
    saved_login_enabled = True
  else:
    saved_login_enabled = False
    
  if form_login_enabled != saved_login_enabled:
    if form_login_enabled == True:
      if len(request.POST['userPassword'].strip()) < 1:
        temp_pwd = uic.random_password(8)
        r = useradmin.resetPassword(uid, request.POST["userPassword"].strip())
        if type(r) is str:
          django.contrib.messages.error(request, r)
        else:
          curr_enab_state = 'true'
          django.contrib.messages.success(request, "The user's acount has been activated and the password set to " + temp_pwd)  
    else:
      r = ezidadmin.disableUser(uid)
      if type(r) is str:
        django.contrib.messages.error(request, r)
      else:
        curr_enab_state = 'false'
        django.contrib.messages.success(request, "User has been disabled from logging in.")
  return curr_enab_state

def _month_range_for_display(user, group):
  """
  Produces a list of year-month strings which goes from the earliest
  data available for the user, group specified (use None for none) until now.
  """
  dates = _get_month_range(datetime.datetime(2000, 1, 1, 0, 0), datetime.datetime.now())
  s = stats.getStats()
  num = None
  for date in dates:
    #try:
    num = s.query((date.strftime("%Y-%m"), user, group, None, None), False)
    #except AssertionError:
    #  num = 0
    if num > 0: break
  if date.strftime("%Y-%m") == datetime.datetime.now().strftime("%Y-%m") and num < 1:
    return []
  return [x.strftime("%Y-%m") for x in _get_month_range(date, datetime.datetime.now())]
    
def _get_month_range(dt1, dt2):
  """
  Creates a month range from the month/year of date1 to month/year of date2
  """
  #dt1, dt2 = datetime.datetime(2005, 1, 1, 0, 0), datetime.datetime.now()
  start_month=dt1.month
  end_months=(dt2.year-dt1.year)*12 + dt2.month+1
  dates=[datetime.datetime(year=yr, month=mn, day=1) for (yr, mn) in (
          ((m - 1) / 12 + dt1.year, (m - 1) % 12 + 1) for m in range(start_month, end_months)
      )]
  return dates
=======
    return m*100/n
>>>>>>> 775505f0

def _insertCommas (n):
  s = ""
  while n >= 1000:
    n, r = divmod(n, 1000)
    s = ",%03d%s" % (r, s)
  return "%d%s" % (n, s)

def _computeMonths (table):
  months = []
  for month, d in table:
    months.append({ "month": month })
    for type in ["ARK", "DOI"]:
      total = d.get((type, "True"), 0) + d.get((type, "False"), 0)
      months[-1][type] = { "total": _insertCommas(total),
        "hasMetadataPercentage":\
        str(_percent(d.get((type, "True"), 0), total)) }
  return months[::-1]

def _computeTotals (table):
  if len(table) == 0: table = [("dummy", {})]
  data = {}
  for row in table:
    for type in ["ARK", "DOI"]:
      for hasMetadata in ["True", "False"]:
        t = (type, hasMetadata)
        data[t] = data.get(t, 0) + row[1].get(t, 0)
        data[("grand", hasMetadata)] =\
          data.get(("grand", hasMetadata), 0) + row[1].get(t, 0)
  totals = {}
  for type in ["ARK", "DOI", "grand"]:
    total = data[(type, "True")] + data[(type, "False")]
    totals[type] = { "total": _insertCommas(total),
      "hasMetadataPercentage": str(_percent(data[(type, "True")], total)) }
  return totals<|MERGE_RESOLUTION|>--- conflicted
+++ resolved
@@ -1,14 +1,5 @@
 import ui_common as uic
-<<<<<<< HEAD
-import django.contrib.messages
-from django.http import JsonResponse
-import os
-import ezidadmin
-import config
-import idmap
-import re
-import ezidapp.models.shoulder
-import useradmin
+import ezidapp.models
 import stats
 import datetime
 import ui_search 
@@ -28,16 +19,6 @@
   d['display_adminlink'] = \
     request.session["auth"].user[0] in [config.get("ldap.admin_username")]
   # d = _getUsage(request, d)
-=======
-import ezidapp.models
-import stats
-import datetime
-
-@uic.admin_login_required
-def index(request, ssl=False):
-  d = { 'menu_item' : 'ui_admin.index'}
-  return uic.render(request, 'admin-old/index', d)
->>>>>>> 775505f0
 
   d['ajax'] = False
   # Search:    ID Issues
@@ -74,23 +55,10 @@
 def _getUsage(request, d):
   # ToDo: Now that any user can access this pg, not just admin, make necessary changes.
   #make select list choices
-<<<<<<< HEAD
-  users = ezidadmin.getUsers()
-  users.sort(key=lambda i: i['uid'].lower())
-  groups = ezidadmin.getGroups()
-  groups.sort(key=lambda i: i['gid'].lower())
-  user_choices = [("user_" + x['arkId'], x['uid']) for x in users]
-  group_choices = [("group_" + x['arkId'], x['gid']) for x in groups]
-  # users = ezidapp.models.StoreUser.objects.all().order_by("username")
-  # groups = ezidapp.models.StoreGroup.objects.all().order_by("groupname")
-  # user_choices = [("user_" + x.pid, x.username) for x in users]
-  # group_choices = [("group_" + x.pid, x.groupname) for x in groups]
-=======
   users = ezidapp.models.StoreUser.objects.all().order_by("username")
   groups = ezidapp.models.StoreGroup.objects.all().order_by("groupname")
   user_choices = [("user_" + x.pid, x.username) for x in users]
   group_choices = [("group_" + x.pid, x.groupname) for x in groups]
->>>>>>> 775505f0
   d['choices'] = [("all", "All EZID")] + [('',''), ('', '-- Groups --')] + \
       group_choices + [('',''), ('', '-- Users --')] + user_choices
       
@@ -105,16 +73,12 @@
     user_id = d['choice'][5:]
   elif d['choice'].startswith('group_'):
     group_id = d['choice'][6:]
-<<<<<<< HEAD
   
-  d['report'] = _create_stats_report(user_id, group_id)[::-1]
-  if len(d['report']) > 0:
-    d['totals'] = d['report'][0]
-    d['report'] = d['report'][1:]
-  # old code, to be replaced by function being written by Greg
-=======
+  # d['report'] = _create_stats_report(user_id, group_id)[::-1]
+  # if len(d['report']) > 0:
+  #   d['totals'] = d['report'][0]
+  #   d['report'] = d['report'][1:]
 
->>>>>>> 775505f0
   s = stats.getStats()
   table = s.getTable(owner=user_id, group=group_id, useLocalNames=False)
   d["months"] = _computeMonths(table)
@@ -127,92 +91,17 @@
 
   last_calc = datetime.datetime.fromtimestamp(s.getComputeTime())
   d['last_tally'] = last_calc.strftime('%B %d, %Y')
-<<<<<<< HEAD
 
   # Used for totals of last 12 months. No longer used.
   # d['yearly'] = _year_totals(user_id, group_id, last_calc)
   
   return d
-=======
-  return uic.render(request, 'admin-old/usage', d)
->>>>>>> 775505f0
 
 def _percent (m, n):
   if n == 0:
     return 0
   else:
-<<<<<<< HEAD
-    django.contrib.messages.success(request, "The account information has been updated.")
-  
-  if request.POST['userPassword'].strip() != '':
-    r = useradmin.resetPassword(uid, request.POST["userPassword"].strip())
-    if type(r) is str:
-      django.contrib.messages.error(request, r)
-    else:
-      curr_enab_state = 'true'
-      django.contrib.messages.success(request, "The password has been reset.")
-
-  if 'currentlyEnabled' in request.POST and request.POST['currentlyEnabled'].lower() == 'true':
-    form_login_enabled = True
-  else:
-    form_login_enabled = False
-  
-  if 'currentlyEnabled' in user_obj and user_obj['currentlyEnabled'].lower() == 'true':
-    saved_login_enabled = True
-  else:
-    saved_login_enabled = False
-    
-  if form_login_enabled != saved_login_enabled:
-    if form_login_enabled == True:
-      if len(request.POST['userPassword'].strip()) < 1:
-        temp_pwd = uic.random_password(8)
-        r = useradmin.resetPassword(uid, request.POST["userPassword"].strip())
-        if type(r) is str:
-          django.contrib.messages.error(request, r)
-        else:
-          curr_enab_state = 'true'
-          django.contrib.messages.success(request, "The user's acount has been activated and the password set to " + temp_pwd)  
-    else:
-      r = ezidadmin.disableUser(uid)
-      if type(r) is str:
-        django.contrib.messages.error(request, r)
-      else:
-        curr_enab_state = 'false'
-        django.contrib.messages.success(request, "User has been disabled from logging in.")
-  return curr_enab_state
-
-def _month_range_for_display(user, group):
-  """
-  Produces a list of year-month strings which goes from the earliest
-  data available for the user, group specified (use None for none) until now.
-  """
-  dates = _get_month_range(datetime.datetime(2000, 1, 1, 0, 0), datetime.datetime.now())
-  s = stats.getStats()
-  num = None
-  for date in dates:
-    #try:
-    num = s.query((date.strftime("%Y-%m"), user, group, None, None), False)
-    #except AssertionError:
-    #  num = 0
-    if num > 0: break
-  if date.strftime("%Y-%m") == datetime.datetime.now().strftime("%Y-%m") and num < 1:
-    return []
-  return [x.strftime("%Y-%m") for x in _get_month_range(date, datetime.datetime.now())]
-    
-def _get_month_range(dt1, dt2):
-  """
-  Creates a month range from the month/year of date1 to month/year of date2
-  """
-  #dt1, dt2 = datetime.datetime(2005, 1, 1, 0, 0), datetime.datetime.now()
-  start_month=dt1.month
-  end_months=(dt2.year-dt1.year)*12 + dt2.month+1
-  dates=[datetime.datetime(year=yr, month=mn, day=1) for (yr, mn) in (
-          ((m - 1) / 12 + dt1.year, (m - 1) % 12 + 1) for m in range(start_month, end_months)
-      )]
-  return dates
-=======
     return m*100/n
->>>>>>> 775505f0
 
 def _insertCommas (n):
   s = ""
