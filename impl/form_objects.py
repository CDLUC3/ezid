#  Copyright©2021, Regents of the University of California
#  http://creativecommons.org/licenses/BSD

import re

import django.core.exceptions
import django.core.validators
import django.forms
from django.utils.translation import ugettext as _

import ezidapp.models.user
import ezidapp.models.util
import impl.geometry_util
import impl.ui_common
import impl.userauth
import impl.util

""" Django form framework added in 2016 release of EZID UI
    Bulk of form validation occurs here. Avoiding JavaScript form validation
    in most cases in the UI.

    Fields with hyphens, periods or leading underscores cause issues in python and in these cases
    are defined using the fields dictionary of the Form class
    i.e. self.fields["erc.who"] = ...

    Designating a field as required involves:
      * remove required=false from field definition
      * (optional) include custom error text in the field's error_messages['required'] variable
      * properly label the field within the template by including reqd="true"
        i.e. Including a required select field for an advanced datacite ID:
        {% include "create/_datacite_inlineselect.html" with field=rt_field reqd="true" %}
        It's done in template "includes/_inline.....html" for all other form types

    CSS styling (using "class=") is done using the add_attributes template tag
      in ui_tags/templatetags/layout_extras.py
    But for radio buttons this doesn't work for some reason, and so is being initialized here
    i.e. forms.RadioSelect(attrs={'class': 'fcontrol__radio-button-stacked'})
"""

#### Constants ####

REMAINDER_BOX_DEFAULT = _("Recommended: Leave blank")
RESOURCE_TYPES = (
    ('', _("Select a type of object")),
    ('Audiovisual', _('Audiovisual')),
    ('Book', _('Book')),
    ('BookChapter', _('Book Chapter')),
    ('Collection', _('Collection')),
    ('ComputationalNotebook', _('Computational Notebook')),
    ('Conference Paper', _('Conference Paper')),
    ('ConferenceProceeding', _('Conference Proceeding')),
    ('DataPaper', _('Data Paper')),
    ('Dataset', _('Dataset')),
    ('Dissertation', _('Dissertation')),
    ('Event', _('Event')),
    ('Image', _('Image')),
    ('InteractiveResource', _('Interactive Resource')),
    ('Journal', _('Journal')),
    ('JournalArticle', _('Journal Article')),
    ('Model', _('Model')),
    ('OutputManagementPlan', _('Output Management Plan')),
    ('PeerReview', _('Peer Review')),
    ('PhysicalObject', _('Physical Object')),
    ('Preprint', _('Preprint')),
    ('Report', _('Report')),
    ('Service', _('Service')),
    ('Software', _('Software')),
    ('Standard', _('Standard')),
    ('BookChapter', _('Book Chapter')),
    ('Text', _('Text')),
    ('Workflow', _('Workflow')),
    ('Other', _('Other')),
)
REGEX_4DIGITYEAR = '^(\d{4}|\(:unac\)|\(:unal\)|\(:unap\)|\(:unas\)|\(:unav\)|\
   \(:unkn\)|\(:none\)|\(:null\)|\(:tba\)|\(:etal\)|\(:at\))$'
REGEX_GEOPOINT = '-?(\d+(\.\d*)?|\.\d+)$'
# http://stackoverflow.com/questions/3962543/how-can-i-validate-a-culture-code-with-a-regular-expression
REGEX_LANGUAGE = '^[a-z]{2,3}(?:-[A-Z]{2,3}(?:-[a-zA-Z]{4})?)?$'
ERR_4DIGITYEAR = _("Four digits required")
ERR_DATE = _("Please use format YYYY-MM-DD.")
ERR_CREATOR = _("Please fill in a value for creator.")
ERR_TITLE = _("Please fill in a value for title.")
ERR_LANGUAGE = _("Must be a valid language code (IETF BCP 47 or ISO 639-1)")
ERR_PUBLISHER = _("Please fill in a value for publisher.")
ERR_RESOURCE = _("Please choose a resource type.")
ERR_GEOPOINT_LONG = _("Needs to be decimal between -180 and 180.")
ERR_GEOPOINT_LAT = _("Needs to be decimal between -90 and 90.")
PREFIX_CREATOR_SET = 'creators-creator'
PREFIX_TITLE_SET = 'titles-title'
PREFIX_DESCR_SET = 'descriptions-description'
PREFIX_SUBJECT_SET = 'subjects-subject'
PREFIX_CONTRIB_SET = 'contributors-contributor'
PREFIX_DATE_SET = 'dates-date'
PREFIX_ALTID_SET = 'alternateIdentifiers-alternateIdentifier'
PREFIX_RELID_SET = 'relatedIdentifiers-relatedIdentifier'
PREFIX_SIZE_SET = 'sizes-size'
PREFIX_FORMAT_SET = 'formats-format'
PREFIX_RIGHTS_SET = 'rightsList-rights'
PREFIX_GEOLOC_SET = 'geoLocations-geoLocation'
PREFIX_FUNDINGREF_SET = 'fundingReferences-fundingReference'
# Translators: "e.g. " is abbreviation for "example". Please include one space at end.
ABBR_EX = _("e.g. ")

# Key/Label for nameidentifier grouping used in Creator and Contributor
NAME_ID = ["nameIdentifier_{0}-nameIdentifier", _("Name Identifier")]
NAME_ID_SCHEME = ["nameIdentifier_{0}-nameIdentifierScheme", _("Identifier Scheme")]
NAME_ID_SCHEME_URI = ["nameIdentifier_{0}-schemeURI", _("Scheme URI")]

# # # # # # # # # # # # # # # # # # # # # # # # # # # # # # # # # # #
#                                                                   #
#               Forms for ID creation/editing                       #
#                                                                   #
# # # # # # # # # # # # # # # # # # # # # # # # # # # # # # # # # # #

################# Basic ID Forms ####################


class BaseForm(django.forms.Form):
    """Base Form object: all forms have a target field

    If 'placeholder' is True set attribute to include specified
    placeholder text in text fields
    """

    def __init__(self, *args, **kwargs):
        self.placeholder = kwargs.pop('placeholder', None)
        super(BaseForm, self).__init__(*args, **kwargs)
        # Easier to name this field as 'target', but this is reassigned in the view as '_target'
        self.fields["target"] = django.forms.CharField(
            required=False, label=_("Location (URL)"), validators=[_validate_url]
        )
        if self.placeholder is not None and self.placeholder == True:
            self.fields['target'].widget.attrs['placeholder'] = _("Location (URL)")


class ErcForm(BaseForm):
    """Form object for ID with ERC profile (Used for simple or advanced ARK)

    BaseForm parent brings in target field. If 'placeholder' is True set
    attribute to include specified placeholder text in text fields
    """

    def __init__(self, *args, **kwargs):
        super(ErcForm, self).__init__(*args, **kwargs)
        self.fields["erc.who"] = django.forms.CharField(required=False, label=_("Who"))
        self.fields["erc.what"] = django.forms.CharField(
            required=False, label=_("What")
        )
        self.fields["erc.when"] = django.forms.CharField(
            required=False, label=_("When")
        )
        if self.placeholder is not None and self.placeholder == True:
            self.fields['erc.who'].widget.attrs['placeholder'] = _("Who?")
            self.fields['erc.what'].widget.attrs['placeholder'] = _("What?")
            self.fields['erc.when'].widget.attrs['placeholder'] = _("When?")


class DcForm(BaseForm):
    """Form object for ID with Dublin Core profile (Advanced ARK or DOI)

    BaseForm parent brings in target field. If 'placeholder' is True set
    attribute to include specified placeholder text in text fields
    """

    def __init__(self, *args, **kwargs):
        self.isDoi = kwargs.pop('isDoi', None)
        super(DcForm, self).__init__(*args, **kwargs)
        self.fields["dc.creator"] = django.forms.CharField(
            label=_("Creator"), required=True if self.isDoi else False
        )
        self.fields["dc.title"] = django.forms.CharField(
            label=_("Title"), required=True if self.isDoi else False
        )
        self.fields["dc.publisher"] = django.forms.CharField(
            label=_("Publisher"), required=True if self.isDoi else False
        )
        self.fields["dc.date"] = django.forms.CharField(
            label=_("Date"), required=True if self.isDoi else False
        )
        self.fields["dc.type"] = django.forms.CharField(required=False, label=_("Type"))


class DataciteForm(BaseForm):
    """Form object for ID with (simple DOI) DataCite profile

    BaseForm parent brings in target field. If 'placeholder' is True set
    attribute to include specified placeholder text in text fields
    """

    def __init__(self, *args, **kwargs):
        super(DataciteForm, self).__init__(*args, **kwargs)
        self.fields["datacite.creator"] = django.forms.CharField(
            label=_("Creator"), error_messages={'required': ERR_CREATOR}
        )
        self.fields["datacite.title"] = django.forms.CharField(
            label=_("Title"), error_messages={'required': ERR_TITLE}
        )
        self.fields["datacite.publisher"] = django.forms.CharField(
            label=_("Publisher"), error_messages={'required': ERR_PUBLISHER}
        )
        self.fields["datacite.publicationyear"] = django.forms.RegexField(
            label=_("Publication year"),
            regex=REGEX_4DIGITYEAR,
            error_messages={
                'required': _(
                    "Please fill in a four digit value for publication year."
                ),
                'invalid': ERR_4DIGITYEAR,
            },
        )
        self.fields["datacite.resourcetype"] = django.forms.ChoiceField(
            choices=RESOURCE_TYPES,
            label=_("Resource type"),
            error_messages={'required': ERR_RESOURCE},
        )
        if self.placeholder is not None and self.placeholder == True:
            self.fields['datacite.creator'].widget.attrs['placeholder'] = _(
                "Creator (required)"
            )
            self.fields['datacite.title'].widget.attrs['placeholder'] = _(
                "Title (required)"
            )
            self.fields['datacite.publisher'].widget.attrs['placeholder'] = _(
                "Publisher (required)"
            )
            self.fields['datacite.publicationyear'].widget.attrs['placeholder'] = _(
                "Publication year (required)"
            )


def getIdForm(profile, placeholder, elements=None):
    """Return a simple ID Django form

    If 'placeholder' is True set attribute to include specified
    placeholder text in text fields
    """
    # Django forms does not handle field names with underscores very well
    if elements and '_target' in elements:
        elements['target'] = elements['_target']
    if profile.name == 'erc':
        form = ErcForm(elements, placeholder=placeholder, auto_id='%s')
    elif profile.name == 'datacite':
        form = DataciteForm(elements, placeholder=placeholder, auto_id='%s')
    elif profile.name == 'crossref':
        form = BaseForm(elements, placeholder=placeholder, auto_id='%s')
    elif profile.name == 'dc':
        testForDoi = None  # dc.creator is only required when creating a DOI
        form = DcForm(elements, placeholder=placeholder, isDoi=testForDoi, auto_id='%s')
    # noinspection PyUnboundLocalVariable
    return form


################# Advanced ID Form Retrieval ###########################
### (two forms technically: RemainderForm and Profile Specific Form) ###


class RemainderForm(django.forms.Form):
    """Remainder Form object: all advanced forms have a remainder field,
    validation of which requires passing in the shoulder."""

    def __init__(self, *args, **kwargs):
        self.shoulder = kwargs.pop('shoulder', None)
        super(RemainderForm, self).__init__(*args, **kwargs)
        self.fields["remainder"] = django.forms.CharField(
            required=False,
            label=_("Custom Remainder"),
            initial=REMAINDER_BOX_DEFAULT,
            validators=[_validate_custom_remainder(self.shoulder)],
        )


def getAdvancedIdForm(profile, request=None):
    """For advanced ID (but not datacite_xml)

    Returns two forms: One w/a single remainder field and one with
    profile-specific fields
    """
    P = shoulder = isDoi = None
    if request:
        if request.method == 'POST':
            P = request.POST
            shoulder = P['shoulder']
            isDoi = shoulder.startswith("doi:")
        elif request.method == 'GET':
            if 'shoulder' in request.GET:
                shoulder = request.GET['shoulder']
                isDoi = shoulder.startswith("doi:")
    remainder_form = RemainderForm(P, shoulder=shoulder, auto_id='%s')
    if profile.name == 'erc':
        form = ErcForm(P, auto_id='%s')
    elif profile.name == 'datacite':
        form = DataciteForm(P, auto_id='%s')
    elif profile.name == 'dc':
        form = DcForm(P, isDoi=isDoi, auto_id='%s')
    # noinspection PyUnboundLocalVariable
    return {'remainder_form': remainder_form, 'form': form}


################# Form Validation functions  #################


def _validate_phone(p):
    r = re.sub(r'[^\d]', '', p)
    if len(r) < 8:
        raise django.core.exceptions.ValidationError(
            _("Please enter a valid phone number, minimum 8 digits.")
        )


def _validate_url(url):
    """Borrowed from impl/ezid.py."""
    t = url.strip()
    if t != "":
        try:
            assert len(t) <= 2000
            django.core.validators.URLValidator()(t)
        except Exception:
            raise django.core.exceptions.ValidationError(
                _("Please enter a valid location (URL)")
            )


def _validate_custom_remainder(shoulder):
    def innerfn(remainder_to_test):
        test = "" if remainder_to_test == REMAINDER_BOX_DEFAULT else remainder_to_test
        if not (impl.util.validateIdentifier(shoulder + test)):
            raise django.core.exceptions.ValidationError(
                _("This combination of characters cannot be used as a remainder.")
            )

    return innerfn


def _validateNameIdGrouping(suffix, ni, ni_s, ni_s_uri):
    err = {}
    if ni and not ni_s:
        err['nameIdentifier_{0}-nameIdentifierScheme'.format(suffix)] = _(
            "An Identifier Scheme must be filled in if you specify an Identifier."
        )
    if ni_s and not ni:
        err['nameIdentifier_{0}-nameIdentifier'.format(suffix)] = _(
            "An Identifier must be filled in if you specify an Identifier Scheme."
        )
    if ni_s_uri:
        if not ni:
            err['nameIdentifier_{0}-nameIdentifier'.format(suffix)] = _(
                "An Identifier must be filled in if you specify a Scheme URI."
            )
        if not ni_s:
            err['nameIdentifier_{0}-nameIdentifierScheme'.format(suffix)] = _(
                "An Identifier Scheme must be filled in."
            )
    return err


def _validateAffiliationIdGrouping(caff, caffId, caffId_s, caffId_s_uri):
    err={}
    if caff and not caffId:
        err['affiliation-affiliationIdentifier'] = _(
            "An Affiliation Identifier must be filled in if you specify an Affiliation."
        )
    if caff and caffId and not caffId_s:
        err['affiliation-affiliationIdentifierScheme'] = _(
            "An Affiliation Identifier Scheme must be filled in if you specify an Affiliation Identifier."
        )
    if caff and caffId and caffId_s and not caffId_s_uri:
        err['affiliation-schemeURI'] = _(
            "An Affiliation Identifier Scheme URI must be filled in if you specify an Affiliation Identifier."
        )
    if caffId or caffId_s or caffId_s_uri:
        if not caff:
            err['affiliation'] = _(
                "An Affiliation must be filled in if you specify an Affiliation Identifier / Affiliation Identifier Scheme "
            )
    return err


def _validate_geolong(n):
    m = re.match(REGEX_GEOPOINT, n)
    if not m or float(n) < -180 or float(n) > 180:
        raise django.core.exceptions.ValidationError(ERR_GEOPOINT_LONG)


def _validate_geolat(n):
    m = re.match(REGEX_GEOPOINT, n)
    if not m or float(n) < -90 or float(n) > 90:
        raise django.core.exceptions.ValidationError(ERR_GEOPOINT_LAT)


# # # # # # # # # # # # # # # # # # # # # # # # # # # # # # # # # # #
################# Advanced Datacite ID Form/Elements #################

# # # # # # # # # # # # # # # # # # # # # # # # # # # # # # # # # # #
#
# Element attributes must be named as elementName-attributeName
# i.e. <awardNumber awardURI="http://cordis.europa.eu/">284382</awardNumber>
#  should be declared as indiv. form fields named 'awardNumber' and 'awardNumber-awardURI'
# See datacite_xml.formElementsToDataciteXml
#
# Fields with hyphens cannot be called directly from the template, and so have
#   been relegated to their own form object (defined in __init__)
#
# # # # # # # # # # # # # # # # # # # # # # # # # # # # # # # # # # #


class NonRepeatingForm(django.forms.Form):
    """Form object for single field elements in DataCite Advanced (XML)
    profile."""

    target = django.forms.CharField(
        required=False, label=_("Location (URL)"), validators=[_validate_url]
    )
    publisher = django.forms.CharField(
        label=_("Publisher"), error_messages={'required': ERR_PUBLISHER}
    )
    publicationYear = django.forms.RegexField(
        label=_("Publication Year"),
        regex=REGEX_4DIGITYEAR,
        error_messages={
            'required': _("Please fill in a four digit value for publication year."),
            'invalid': ERR_4DIGITYEAR,
        },
    )
    language = django.forms.CharField(required=False, label=_("Language"))
    version = django.forms.CharField(required=False, label=_("Version"))


class ResourceTypeForm(django.forms.Form):
    """Form object for Resource Type Element in DataCite Advanced (XML)
    profile."""

    def __init__(self, *args, **kwargs):
        super(ResourceTypeForm, self).__init__(*args, **kwargs)
        self.fields['resourceType-resourceTypeGeneral'] = django.forms.ChoiceField(
            choices=RESOURCE_TYPES,
            label=_("Resource Type General"),
            error_messages={'required': ERR_RESOURCE},
        )
        self.fields['resourceType'] = django.forms.CharField(
            required=False, label=_("Resource Type")
        )


# Django faulty design: First formset allows blank form fields.
# http://stackoverflow.com/questions/2406537/django-formsets-make-first-required
class RequiredFormSet(django.forms.BaseFormSet):
    """Set first form in a formset required

    Used for TitleSet.
    """

    def __init__(self, *args, **kwargs):
        super(RequiredFormSet, self).__init__(*args, **kwargs)
        self.forms[0].empty_permitted = False


class NameIdMultBaseFormSet(django.forms.BaseFormSet):
    """Generate aribitrary number of NameID fields

    Used by Creator and Contributor formsets. UI only offers 2 nameIds
    during initial ID creation, whereas unlimited # can be generated
    through API. (Unlimited number of nameId fields *can* be displayed
    in UI)
    """

    def __init__(self, *args, **kwargs):
        self.nameIdLastIndex = kwargs.pop("nameIdLastIndex")
        super(NameIdMultBaseFormSet, self).__init__(*args, **kwargs)
        if self.form.__name__ == 'CreatorForm':
            self.forms[0].empty_permitted = False

    # Additional fields generated (and Affiliation field must follow Name Identifier triad)
    def _construct_form(self, i, **kwargs):
        form = super(NameIdMultBaseFormSet, self)._construct_form(i, **kwargs)
        if self.nameIdLastIndex:
            for d in self.generateNameIdFields(self.nameIdLastIndex[i]):
                k, v = list(d.items())[0]
                form.fields[k] = django.forms.CharField(required=False, label=v)
        form.fields["affiliation"] = django.forms.CharField(
            required=False, label=_("Affiliation")
        )
        form.fields["affiliation-affiliationIdentifier"] = forms.CharField(
            required=False, label=_("Affiliation Identifier")
        )
        form.fields["affiliation-affiliationIdentifierScheme"] = forms.CharField(
            required=False, label=_("Affiliation Identifier Scheme")
        )
        form.fields["affiliation-schemeURI"] = forms.CharField(
            required=False, label=_("Affiliation Identifier Scheme URI")
        )
        return form

    def generateNameIdFields(self, x):
        r = []
        for n in range(0, x + 1):
            r.extend(
                [
                    {NAME_ID[0].format(str(n)): NAME_ID[1]},
                    {NAME_ID_SCHEME[0].format(str(n)): NAME_ID_SCHEME[1]},
                    {NAME_ID_SCHEME_URI[0].format(str(n)): NAME_ID_SCHEME_URI[1]},
                ]
            )
        return r


# Remaining Datacite Forms listed below are intended to be wrapped into FormSets (repeatable)
class CreatorForm(django.forms.Form):
    """Form object for Creator Element in DataCite Advanced (XML) profile

    This gets wrapped into a NameIdMultBaseFormSet (when passed into
    formset_factory).
    """

    def __init__(self, *args, **kwargs):
        super(CreatorForm, self).__init__(*args, **kwargs)
        self.fields["creatorName"] = django.forms.CharField(
            label=_("Name"),
            error_messages={'required': _("Please fill in a value for creator name.")},
        )
        self.fields["familyName"] = django.forms.CharField(
            required=False, label=_("Family Name")
        )
        self.fields["givenName"] = django.forms.CharField(
            required=False, label=_("Given Name")
        )
        # Wait, there's more: Min 2-n # of NameIdentifier fields are generated by NameIdMultBaseFormSet class
        # Affiliation field is added last in sequence within same method

    def clean(self):
        cleaned_data = super(CreatorForm, self).clean()
        caff = cleaned_data.get("affiliation")
        caffId = cleaned_data.get("affiliation-affiliationIdentifier")
        caffId_s = cleaned_data.get("affiliation-affiliationIdentifierScheme")
        caffId_s_uri = cleaned_data.get("affiliation-schemeURI")
        errs = {}
        for i in range(0, len(self.fields) // 3 - 1):
            ni = cleaned_data.get(NAME_ID[0].format(str(i)))
            ni_s = cleaned_data.get(NAME_ID_SCHEME[0].format(str(i)))
            ni_s_uri = cleaned_data.get(NAME_ID_SCHEME_URI[0].format(str(i)))
            err = _validateNameIdGrouping(i, ni, ni_s, ni_s_uri)
            if err:
<<<<<<< HEAD
                # errs.update(err.items())
                errs.update(err)
=======
                errs.update(err.items())
        if caff or caffId or caffId_s or caffId_s_uri:
            err = _validateAffiliationIdGrouping(caff, caffId, caffId_s, caffId_s_uri)
            if err:
                errs.update(err.items())
>>>>>>> 71f5466d
        if errs:
            raise django.core.exceptions.ValidationError(errs)
        return cleaned_data


class TitleForm(django.forms.Form):
    """Form object for Title Element in DataCite Advanced (XML) profile."""

    def __init__(self, *args, **kwargs):
        super(TitleForm, self).__init__(*args, **kwargs)
        self.fields["title"] = django.forms.CharField(
            label=_("Title"), error_messages={'required': ERR_TITLE}
        )
        TITLE_TYPES = (
            ("", _("Main title")),
            ("AlternativeTitle", _("Alternative title")),
            ("Subtitle", _("Subtitle")),
            ("TranslatedTitle", _("Translated title")),
            ("Other", _("Other")),
        )
        self.fields["titleType"] = django.forms.ChoiceField(
            required=False,
            label=_("Type"),
            widget=django.forms.RadioSelect(
                attrs={'class': 'fcontrol__radio-button-stacked'}
            ),
            choices=TITLE_TYPES,
        )
        self.fields[
            "{http://www.w3.org/XML/1998/namespace}lang"
        ] = django.forms.RegexField(
            required=False,
            label=_("Title Language"),
            regex=REGEX_LANGUAGE,
            error_messages={'invalid': ERR_LANGUAGE},
        )


class DescrForm(django.forms.Form):
    """Form object for Description Element in DataCite Advanced (XML)
    profile."""

    def __init__(self, *args, **kwargs):
        super(DescrForm, self).__init__(*args, **kwargs)
        self.fields["description"] = django.forms.CharField(
            required=False,
            label=_("Descriptive information"),
            widget=django.forms.Textarea(attrs={'rows': '3'}),
        )
        DESCR_TYPES = (
            ("", _("Select a type of description")),
            ("Abstract", _("Abstract")),
            ("SeriesInformation", _("Series Information")),
            ("TableOfContents", _("Table of Contents")),
            ("TechnicalInfo", _("Technical Info")),
            ("Methods", _("Methods")),
            ("Other", _("Other")),
        )
        self.fields["descriptionType"] = django.forms.ChoiceField(
            required=False, label=_("Type"), choices=DESCR_TYPES
        )
        self.fields[
            "{http://www.w3.org/XML/1998/namespace}lang"
        ] = django.forms.RegexField(
            required=False,
            label=_("Description Language"),
            regex=REGEX_LANGUAGE,
            error_messages={'invalid': ERR_LANGUAGE},
        )

    def clean(self):
        cleaned_data = super(DescrForm, self).clean()
        d = cleaned_data.get("description")
        dt = cleaned_data.get("descriptionType")
        dl = cleaned_data.get("{http://www.w3.org/XML/1998/namespace}lang")
        if (d != '' or dl != '') and dt == '':
            raise django.core.exceptions.ValidationError(
                {
                    'descriptionType': _(
                        "Description type is required if you fill in Descriptive info."
                    )
                }
            )
        return cleaned_data


class SubjectForm(django.forms.Form):
    """Form object for Subject Element in DataCite Advanced (XML) profile."""

    def __init__(self, *args, **kwargs):
        super(SubjectForm, self).__init__(*args, **kwargs)
        self.fields["subject"] = django.forms.CharField(
            required=False, label=_("Subject")
        )
        self.fields["subjectScheme"] = django.forms.CharField(
            required=False, label=_("Subject Scheme")
        )
        self.fields["schemeURI"] = django.forms.CharField(
            required=False, label=_("Scheme URI")
        )
        self.fields["valueURI"] = django.forms.CharField(
            required=False, label=_("Value URI")
        )
        self.fields[
            "{http://www.w3.org/XML/1998/namespace}lang"
        ] = django.forms.RegexField(
            required=False,
            label=_("Subject Language"),
            regex=REGEX_LANGUAGE,
            error_messages={'invalid': ERR_LANGUAGE},
        )


def _gatherContribErr1(err1, ctype, cname):
    if not ctype:
        err1['contributorType'] = _(
            "Type is required if you fill in contributor information."
        )
    if not cname:
        err1['contributorName'] = _(
            "Name is required if you fill in contributor information."
        )
    return err1


class ContribForm(django.forms.Form):
    """Form object for Contributor Element in DataCite Advanced (XML) profile
    With specific validation rules.

    This gets wrapped into a NameIdMultBaseFormSet (when passed into
    formset_factory).
    """

    def __init__(self, *args, **kwargs):
        super(ContribForm, self).__init__(*args, **kwargs)
        CONTRIB_TYPES = (
            ("", _("Select a type of contributor")),
            ("ContactPerson", _("Contact Person")),
            ("DataCollector", _("Data Collector")),
            ("DataCurator", _("Data Curator")),
            ("DataManager", _("Data Manager")),
            ("Distributor", _("Distributor")),
            ("Editor", _("Editor")),
            ("HostingInstitution", _("Hosting Institution")),
            ("Producer", _("Producer")),
            ("ProjectLeader", _("Project Leader")),
            ("ProjectManager", _("Project Manager")),
            ("ProjectMember", _("Project Member")),
            ("RegistrationAgency", _("Registration Agency")),
            ("RegistrationAuthority", _("Registration Authority")),
            ("RelatedPerson", _("Related Person")),
            ("Researcher", _("Researcher")),
            ("ResearchGroup", _("Research Group")),
            ("RightsHolder", _("Rights Holder")),
            ("Sponsor", _("Sponsor")),
            ("Supervisor", _("Supervisor")),
            ("WorkPackageLeader", _("Work Package Leader")),
            ("Other", _("Other")),
        )
        self.fields["contributorType"] = django.forms.ChoiceField(
            required=False, label=_("Contributor Type"), choices=CONTRIB_TYPES
        )
        self.fields["contributorName"] = django.forms.CharField(
            required=False, label=_("Name")
        )
        self.fields["familyName"] = django.forms.CharField(
            required=False, label=_("Family Name")
        )
        self.fields["givenName"] = django.forms.CharField(
            required=False, label=_("Given Name")
        )
        # Wait, there's more: Min 2-n # of NameIdentifier fields are generated by NameIdMultBaseFormSet class
        # Affiliation field is added last in sequence within same method

    def clean(self):
        cleaned_data = super(ContribForm, self).clean()
        ctype = cleaned_data.get("contributorType")
        cname = cleaned_data.get("contributorName")
        cfname = cleaned_data.get("familyName")
        cgname = cleaned_data.get("givenName")
<<<<<<< HEAD
        err1, err2 = {}, {}
        for i in range(0, len(self.fields) // 3 - 1):
=======
        caff = cleaned_data.get("affiliation")
        caffId = cleaned_data.get("affiliation-affiliationIdentifier")
        caffId_s = cleaned_data.get("affiliation-affiliationIdentifierScheme")
        caffId_s_uri = cleaned_data.get("affiliation-schemeURI")
        err1, err2, err3 = {}, {}, {}
        for i in range(0, len(self.fields) / 3 - 1):
>>>>>>> 71f5466d
            ni = cleaned_data.get(NAME_ID[0].format(str(i)))
            ni_s = cleaned_data.get(NAME_ID_SCHEME[0].format(str(i)))
            ni_s_uri = cleaned_data.get(NAME_ID_SCHEME_URI[0].format(str(i)))
            """ Use of contributor element requires name and type be populated """
            if ctype or cname or cfname or cgname or ni or ni_s or ni_s_uri:
                err1 = _gatherContribErr1(err1, ctype, cname)
            err = _validateNameIdGrouping(i, ni, ni_s, ni_s_uri)
            if err:
<<<<<<< HEAD
                # err2.update(err.items())
                err2.update(err)
        errs = dict(list(err1.items()) + list(err2.items()))
=======
                err2.update(err.items())
        if caff or caffId or caffId_s or caffId_s_uri:
            err = _validateAffiliationIdGrouping(caff, caffId, caffId_s, caffId_s_uri)
            if err:
                err3.update(err.items())
        errs = dict(err1.items() + err2.items() + err3.items())
>>>>>>> 71f5466d
        if errs:
            raise django.core.exceptions.ValidationError(errs)
        return cleaned_data


class DateForm(django.forms.Form):
    """Form object for Date Element in DataCite Advanced (XML) profile."""

    date = django.forms.CharField(required=False, label=_("Date"))
    DATE_TYPES = (
        ("", _("Select a type of date")),
        ("Accepted", _("Accepted")),
        ("Available", _("Available")),
        ("Collected", _("Collected")),
        ("Copyrighted", _("Copyrighted")),
        ("Created", _("Created")),
        ("Issued", _("Issued")),
        ("Submitted", _("Submitted")),
        ("Updated", _("Updated")),
        ("Valid", _("Valid")),
    )
    dateType = django.forms.ChoiceField(
        required=False, label=_("Type"), choices=DATE_TYPES
    )


class AltIdForm(django.forms.Form):
    """Form object for Alternate ID Element in DataCite Advanced (XML)
    profile."""

    alternateIdentifier = django.forms.CharField(required=False, label=_("Identifier"))
    alternateIdentifierType = django.forms.CharField(
        required=False, label=_("Identifier Type")
    )

    def clean(self):
        cleaned_data = super(AltIdForm, self).clean()
        a_c = cleaned_data.get("alternateIdentifier")
        at_c = cleaned_data.get("alternateIdentifierType")
        if a_c == '' and at_c != '':
            raise django.core.exceptions.ValidationError(
                {
                    'alternateIdentifier': _(
                        "Identifier is required if you fill in identifier type information."
                    )
                }
            )
        if a_c != '' and at_c == '':
            raise django.core.exceptions.ValidationError(
                {
                    'alternateIdentifierType': _(
                        "Identifier Type is required if you fill in identifier information."
                    )
                }
            )
        return cleaned_data


class RelIdForm(django.forms.Form):
    """Form object for Related ID Element in DataCite Advanced (XML) profile
    With specific validation rules."""

    relatedIdentifier = django.forms.CharField(required=False, label=_("Identifier"))
    ID_TYPES = (
        ("", _("Select the type of related identifier")),
        ("ARK", "ARK"),
        ("arXiv", "arXiv"),
        ("bibcode", "bibcode"),
        ("DOI", "DOI"),
        ("EAN13", "EAN13"),
        ("EISSN", "EISSN"),
        ("Handle", "Handle"),
        ("IGSN", "IGSN"),
        ("ISBN", "ISBN"),
        ("ISSN", "ISSN"),
        ("ISTC", "ISTC"),
        ("LISSN", "LISSN"),
        ("LSID", "LSID"),
        ("PMID", "PMID"),
        ("PURL", "PURL"),
        ("UPC", "UPC"),
        ("URL", "URL"),
        ("URN", "URN"),
    )
    relatedIdentifierType = django.forms.ChoiceField(
        required=False, label=_("Identifier Type"), choices=ID_TYPES
    )
    RELATION_TYPES = (
        (
            "",
            _(
                "Select relationship of A:resource being registered and B:related resource"
            ),
        ),
        ("Cites", _("Cites")),
        ("Compiles", _("Compiles")),
        ("Continues", _("Continues")),
        ("Documents", _("Documents")),
        ("HasMetadata", _("Has Metadata")),
        ("HasPart", _("Has Part")),
        ("IsCitedBy", _("Is Cited By")),
        ("IsCompiledBy", _("Is Compiled By")),
        ("IsContinuedBy", _("Is Continued By")),
        ("IsDocumentedBy", _("Is Documented By")),
        ("IsDerivedFrom", _("Is Derived From")),
        ("IsIdenticalTo", _("Is Identical To")),
        ("IsMetadataFor", _("Is Metadata For")),
        ("IsPartOf", _("Is Part Of")),
        ("IsNewVersionOf", _("Is New Version Of")),
        ("IsOriginalFormOf", _("Is Original Form Of")),
        ("IsPreviousVersionOf", _("Is Previous Version Of")),
        ("IsReferencedBy", _("Is Referenced By")),
        ("IsReviewedBy", _("Is Reviewed By")),
        ("IsSourceOf", _("Is Source Of")),
        ("IsSupplementedBy", _("Is Supplemented By")),
        ("IsSupplementTo", _("Is Supplement To")),
        ("IsVariantFormOf", _("Is Variant Form Of")),
        ("References", _("References")),
        ("Reviews", _("Reviews")),
    )
    relationType = django.forms.ChoiceField(
        required=False, label=_("Relation Type"), choices=RELATION_TYPES
    )
    relatedMetadataScheme = django.forms.CharField(
        required=False, label=_("Related Metadata Scheme")
    )
    schemeURI = django.forms.CharField(required=False, label=_("Scheme URI"))
    schemeType = django.forms.CharField(required=False, label=_("Scheme Type"))

    def clean(self):
        cleaned_data = super(RelIdForm, self).clean()
        ri = cleaned_data.get("relatedIdentifier")
        ri_type = cleaned_data.get("relatedIdentifierType")
        r_type = cleaned_data.get("relationType")
        rm_s = cleaned_data.get("relatedMetadataScheme")
        s_uri = cleaned_data.get("schemeURI")
        s_type = cleaned_data.get("schemeType")
        err = {}
        """ Use of RelId element requires relatedIdentifier and relatedIdentifierType be populated """
        if ri or ri_type or r_type or rm_s or s_uri or s_type:
            if not ri_type:
                err['relatedIdentifierType'] = _(
                    "Related Identifier Type is required if this property is used."
                )
            if not r_type:
                err['relationType'] = _(
                    "Relation Type is required if this property is used."
                )
        if err:
            raise django.core.exceptions.ValidationError(err)
        return cleaned_data


class SizeForm(django.forms.Form):
    """Form object for Size Element in DataCite Advanced (XML) profile."""

    size = django.forms.CharField(required=False, label=_("Size"))


class FormatForm(django.forms.Form):
    """Form object for Format Element in DataCite Advanced (XML) profile
    format() is a python method, so playing it safe and defining field using
    the fields dictionary of the Form class."""

    def __init__(self, *args, **kwargs):
        super(FormatForm, self).__init__(*args, **kwargs)
        self.fields["format"] = django.forms.CharField(
            required=False, label=_("Format")
        )


class RightsForm(django.forms.Form):
    """Form object for Rights Element in DataCite Advanced (XML) profile."""

    rights = django.forms.CharField(required=False, label=_("Rights"))
    rightsURI = django.forms.CharField(required=False, label=_("Rights URI"))


class GeoLocForm(django.forms.Form):
    """Form object for GeoLocation Element in DataCite Advanced (XML)
    profile."""

    def __init__(self, *args, **kwargs):
        super(GeoLocForm, self).__init__(*args, **kwargs)
        self.fields["geoLocationPoint-pointLongitude"] = django.forms.CharField(
            required=False, label=_("Point Longitude"), validators=[_validate_geolong]
        )
        self.fields["geoLocationPoint-pointLatitude"] = django.forms.CharField(
            required=False, label=_("Point Latitude"), validators=[_validate_geolat]
        )
        self.fields["geoLocationBox-westBoundLongitude"] = django.forms.CharField(
            required=False,
            label=_("WestBounding Longitude"),
            validators=[_validate_geolong],
        )
        self.fields["geoLocationBox-eastBoundLongitude"] = django.forms.CharField(
            required=False,
            label=_("EastBounding Longitude"),
            validators=[_validate_geolong],
        )
        self.fields["geoLocationBox-southBoundLatitude"] = django.forms.CharField(
            required=False,
            label=_("SouthBounding Latitude"),
            validators=[_validate_geolat],
        )
        self.fields["geoLocationBox-northBoundLatitude"] = django.forms.CharField(
            required=False,
            label=_("NorthBounding Latitude"),
            validators=[_validate_geolat],
        )
        self.fields["geoLocationPlace"] = django.forms.CharField(
            required=False, label=_("Place")
        )
        self.fields["geoLocationPolygon"] = django.forms.CharField(
            required=False,
            label=_("Polygon"),
            widget=django.forms.Textarea(attrs={'rows': '4'}),
        )

    # A valid polygon is one which can be properly converted to DataCite from either
    #   KML, GeoJSON, or internal "EZID Representation"
    def clean_geoLocationPolygon(self):
        text = self.cleaned_data['geoLocationPolygon'].strip()
        if text:
            text = impl.geometry_util.polygonToDatacite(text)
            # Warning message broadcast deferred for now (warning on ignored things like
            #    altitudes and inner polygons (holes).)
            if isinstance(text, str):
                raise django.core.exceptions.ValidationError(text)
            else:
                text = text[0]
        return text


class FundingRefForm(django.forms.Form):
    """Form object for Funding Reference Element in DataCite Advanced (XML)
    profile."""

    def __init__(self, *args, **kwargs):
        super(FundingRefForm, self).__init__(*args, **kwargs)
        self.fields["funderName"] = django.forms.CharField(
            required=False, label=_("Funder Name")
        )
        self.fields["funderIdentifier"] = django.forms.CharField(
            required=False, label=_("Funder Identifier")
        )
        ID_TYPES = (
            ("", _("Select the type of funder identifier")),
            ("ISNI", "ISNI"),
            ("GRID", "GRID"),
            ("Crossref Funder ID", _("Crossref Funder")),
            ("Other", "Other"),
        )
        self.fields["funderIdentifier-funderIdentifierType"] = django.forms.ChoiceField(
            required=False, label=_("Identifier Type"), choices=ID_TYPES
        )
        self.fields["awardNumber"] = django.forms.CharField(
            required=False, label=_("Award Number")
        )
        self.fields["awardNumber-awardURI"] = django.forms.CharField(
            required=False, label=_("Award URI")
        )
        self.fields["awardTitle"] = django.forms.CharField(
            required=False, label=_("Award Title")
        )


# noinspection PyUnusedLocal
def getIdForm_datacite_xml(form_coll=None, request=None):
    """For Advanced Datacite elements On GET, displays 'form_coll' (named
    tuple) data translated from XML doc On POST (when editing an ID or creating
    a new ID), uses request.POST.

    Returns all elements combined into one dict of Django forms and
    formsets Fields in Django FormSets follow this naming convention:
    prefix-#-elementName Thus the creatorName field in the third Creator
    fieldset would be named:    creators-creator-2-creatorName
    """
    # Initialize forms and FormSets
    remainder_form = (
        nonrepeating_form
    ) = (
        resourcetype_form
    ) = (
        creator_set
    ) = (
        title_set
    ) = (
        descr_set
    ) = (
        subject_set
    ) = (
        contrib_set
    ) = (
        date_set
    ) = (
        altid_set
    ) = (
        relid_set
    ) = size_set = format_set = rights_set = geoloc_set = fundingref_set = None
    CreatorSet = django.forms.formset_factory(
        CreatorForm, formset=NameIdMultBaseFormSet
    )
    TitleSet = django.forms.formset_factory(TitleForm, formset=RequiredFormSet)
    DescrSet = django.forms.formset_factory(DescrForm)
    SubjectSet = django.forms.formset_factory(SubjectForm)
    ContribSet = django.forms.formset_factory(
        ContribForm, formset=NameIdMultBaseFormSet
    )
    DateSet = django.forms.formset_factory(DateForm)
    AltIdSet = django.forms.formset_factory(AltIdForm)
    RelIdSet = django.forms.formset_factory(RelIdForm)
    SizeSet = django.forms.formset_factory(SizeForm)
    FormatSet = django.forms.formset_factory(FormatForm)
    RightsSet = django.forms.formset_factory(RightsForm)
    GeoLocSet = django.forms.formset_factory(GeoLocForm)
    FundingRefSet = django.forms.formset_factory(FundingRefForm)
    if not form_coll:
        # On Create:GET
        if not request:  # Get an empty form
            post = shoulder = None
        # On Create:POST, Edit:POST
        elif request:
            assert request.method == "POST"
            post = request.POST
            shoulder = post['shoulder'] if 'shoulder' in post else None
        # noinspection PyUnboundLocalVariable
        remainder_form = RemainderForm(post, shoulder=shoulder, auto_id='%s')
        nonrepeating_form = NonRepeatingForm(post, auto_id='%s')
        resourcetype_form = ResourceTypeForm(post, auto_id='%s')
        # noinspection PyUnboundLocalVariable
        creator_nameIdLastIndex = _getNameIdCt(
            post.dict() if post else None, PREFIX_CREATOR_SET
        )
        creator_set = CreatorSet(
            post,
            prefix=PREFIX_CREATOR_SET,
            auto_id='%s',
            nameIdLastIndex=creator_nameIdLastIndex,
        )
        title_set = TitleSet(post, prefix=PREFIX_TITLE_SET, auto_id='%s')
        descr_set = DescrSet(post, prefix=PREFIX_DESCR_SET, auto_id='%s')
        subject_set = SubjectSet(post, prefix=PREFIX_SUBJECT_SET, auto_id='%s')
        # noinspection PyUnboundLocalVariable
        contrib_nameIdLastIndex = _getNameIdCt(
            post.dict() if post else None, PREFIX_CONTRIB_SET
        )
        contrib_set = ContribSet(
            post,
            prefix=PREFIX_CONTRIB_SET,
            auto_id='%s',
            nameIdLastIndex=contrib_nameIdLastIndex,
        )
        date_set = DateSet(post, prefix=PREFIX_DATE_SET, auto_id='%s')
        altid_set = AltIdSet(post, prefix=PREFIX_ALTID_SET, auto_id='%s')
        relid_set = RelIdSet(post, prefix=PREFIX_RELID_SET, auto_id='%s')
        size_set = SizeSet(post, prefix=PREFIX_SIZE_SET, auto_id='%s')
        format_set = FormatSet(post, prefix=PREFIX_FORMAT_SET, auto_id='%s')
        rights_set = RightsSet(post, prefix=PREFIX_RIGHTS_SET, auto_id='%s')
        geoloc_set = GeoLocSet(post, prefix=PREFIX_GEOLOC_SET, auto_id='%s')
        fundingref_set = FundingRefSet(post, prefix=PREFIX_FUNDINGREF_SET, auto_id='%s')
    # On Edit:GET (Convert DataCite XML dict to form)
    else:
        # Note: Remainder form only needed upon ID creation
        nonrepeating_form = NonRepeatingForm(
            form_coll.nonRepeating if hasattr(form_coll, 'nonRepeating') else None,
            auto_id='%s',
        )
        resourcetype_form = ResourceTypeForm(
            form_coll.resourceType if hasattr(form_coll, 'resourceType') else None,
            auto_id='%s',
        )
        creator_nameIdLastIndex = _getNameIdCt(
            form_coll.creators if hasattr(form_coll, 'creators') else None,
            PREFIX_CREATOR_SET,
        )
        creator_set = CreatorSet(
            _inclMgmtData(
                form_coll.creators if hasattr(form_coll, 'creators') else None,
                PREFIX_CREATOR_SET,
            ),
            prefix=PREFIX_CREATOR_SET,
            auto_id='%s',
            nameIdLastIndex=creator_nameIdLastIndex,
        )
        title_set = TitleSet(
            _inclMgmtData(
                form_coll.titles if hasattr(form_coll, 'titles') else None,
                PREFIX_TITLE_SET,
            ),
            prefix=PREFIX_TITLE_SET,
            auto_id='%s',
        )
        descr_set = DescrSet(
            _inclMgmtData(
                form_coll.descrs if hasattr(form_coll, 'descrs') else None,
                PREFIX_DESCR_SET,
            ),
            prefix=PREFIX_DESCR_SET,
            auto_id='%s',
        )
        subject_set = SubjectSet(
            _inclMgmtData(
                form_coll.subjects if hasattr(form_coll, 'subjects') else None,
                PREFIX_SUBJECT_SET,
            ),
            prefix=PREFIX_SUBJECT_SET,
            auto_id='%s',
        )
        contrib_nameIdLastIndex = _getNameIdCt(
            form_coll.contribs if hasattr(form_coll, 'contribs') else None,
            PREFIX_CONTRIB_SET,
        )
        contrib_set = ContribSet(
            _inclMgmtData(
                form_coll.contribs if hasattr(form_coll, 'contribs') else None,
                PREFIX_CONTRIB_SET,
            ),
            prefix=PREFIX_CONTRIB_SET,
            auto_id='%s',
            nameIdLastIndex=contrib_nameIdLastIndex,
        )
        date_set = DateSet(
            _inclMgmtData(
                form_coll.dates if hasattr(form_coll, 'dates') else None,
                PREFIX_DATE_SET,
            ),
            prefix=PREFIX_DATE_SET,
            auto_id='%s',
        )
        altid_set = AltIdSet(
            _inclMgmtData(
                form_coll.altids if hasattr(form_coll, 'altids') else None,
                PREFIX_ALTID_SET,
            ),
            prefix=PREFIX_ALTID_SET,
            auto_id='%s',
        )
        relid_set = RelIdSet(
            _inclMgmtData(
                form_coll.relids if hasattr(form_coll, 'relids') else None,
                PREFIX_RELID_SET,
            ),
            prefix=PREFIX_RELID_SET,
            auto_id='%s',
        )
        size_set = SizeSet(
            _inclMgmtData(
                form_coll.sizes if hasattr(form_coll, 'sizes') else None,
                PREFIX_SIZE_SET,
            ),
            prefix=PREFIX_SIZE_SET,
            auto_id='%s',
        )
        format_set = FormatSet(
            _inclMgmtData(
                form_coll.formats if hasattr(form_coll, 'formats') else None,
                PREFIX_FORMAT_SET,
            ),
            prefix=PREFIX_FORMAT_SET,
            auto_id='%s',
        )
        rights_set = RightsSet(
            _inclMgmtData(
                form_coll.rights if hasattr(form_coll, 'rights') else None,
                PREFIX_RIGHTS_SET,
            ),
            prefix=PREFIX_RIGHTS_SET,
            auto_id='%s',
        )
        geoloc_set = GeoLocSet(
            _inclMgmtData(
                form_coll.geoLocations if hasattr(form_coll, 'geoLocations') else None,
                PREFIX_GEOLOC_SET,
            ),
            prefix=PREFIX_GEOLOC_SET,
            auto_id='%s',
        )
        fundingref_set = FundingRefSet(
            _inclMgmtData(
                form_coll.fundingReferences
                if hasattr(form_coll, 'fundingReferences')
                else None,
                PREFIX_FUNDINGREF_SET,
            ),
            prefix=PREFIX_FUNDINGREF_SET,
            auto_id='%s',
        )
    return {
        'remainder_form': remainder_form,
        'nonrepeating_form': nonrepeating_form,
        'resourcetype_form': resourcetype_form,
        'creator_set': creator_set,
        'title_set': title_set,
        'descr_set': descr_set,
        'subject_set': subject_set,
        'contrib_set': contrib_set,
        'date_set': date_set,
        'altid_set': altid_set,
        'relid_set': relid_set,
        'size_set': size_set,
        'format_set': format_set,
        'rights_set': rights_set,
        'geoloc_set': geoloc_set,
        'fundingref_set': fundingref_set,
    }


def _inclMgmtData(fields, prefix):
    """Only to be used for formsets with syntax <prefix>-#-<field> Build Req'd
    Management Form fields (basically counting # of forms in set) based on
    Formset specs.

    Consult Django documentation titled: 'Understanding the
    ManagementForm'
    """
    i_total = 0
    if fields and prefix in list(fields)[0]:
        for f in fields:
            m = re.match("^.*-(\\d+)-", f)
            s = m.group(1)
            i = int(s) + 1  # First form is numbered '0', so add 1 for actual count
            if i > i_total:
                i_total = i
    else:
        fields = {}
        i_total = (
            1  # Assume a form needs to be produced even if no data is being passed in
        )
    fields[prefix + "-TOTAL_FORMS"] = str(i_total)
    fields[prefix + "-INITIAL_FORMS"] = str(i_total)
    fields[prefix + "-MAX_NUM_FORMS"] = '1000'
    fields[prefix + "-MIN_NUM_FORMS"] = '0'
    return fields


def _getNameIdCt(fields, prefix):
    """Tally number of nameIdentifier fields per form Only to be used for
    formsets with syntax <prefix>-#-<field>

    e.g. Second creator form has three nameId fields:
          creators-creator-1-nameIdentifier_0, creators-creator-1-nameIdentifier_1,
          creators-creator-1-nameIdentifier_2

    Returns array of integers representing last index used for each form 0 - n
    """
    r = [(0, 1)]  # Default one form with two nameIds (when first creating an ID)
    d = {}
    if fields:
        r1 = re.escape(prefix) + "-(\\d+)"
        r2 = r1 + "-nameIdentifier_(\\d+)"
        for f in sorted(fields.keys()):
            nameIdCt = 1  # Each form should by default have 2 nameIds
            m = re.match(r1, f)
            if m:
                form = int(m.group(1))
                m = re.match(r2, f)
                if m:
                    nameIdCt = int(m.group(2))
                d[form] = (
                    nameIdCt
                    if (form not in d) or (form in d and d[form] < nameIdCt)
                    else d[form]
                )

    # Orig, invalid syntax in both Py2 and 3:
    # > y = [x[1] for x in d.items() if d else r]
    y = [x[1] for x in (list(d.items()) if d else r)]
    return y


def isValidDataciteXmlForm(form):
    """Validate all forms and formsets included

    Just pass empty or unbound form objects. Returns false if one or
    more items don't validate
    """
    numFailed = 0
    for f, v in list(form.items()):
        if v is None:
            r = True
        else:
            r = True if not v.is_bound else v.is_valid()
        if not r:
            numFailed += 1
    return numFailed == 0


# # # # # # # # # # # # # # # # # # # # # # # # # # # # # # # # # # #
#                                                                   #
#        Remaining Forms (not related to ID creation/editing)       #
#                                                                   #
# # # # # # # # # # # # # # # # # # # # # # # # # # # # # # # # # # #

################# User Form Validation functions  #################

# ToDo: This is not working. turned off for now.
def _validate_proxies(user):
    def _innerfn(proxies):
        p_list = [p.strip() for p in proxies.split(',')]
        for proxy in p_list:
            u = ezidapp.models.util.getUserByUsername(proxy)
            if u is None or u == user or u.isAnonymous:
                raise django.core.exceptions.ValidationError(
                    _('Unable to assign this username as proxy: "') + proxy + "\"."
                )


def _validate_current_pw(username):
    def innerfn(pwcurrent):
        auth = impl.userauth.authenticate(username, pwcurrent)
        if type(auth) is str or not auth:
            raise django.core.exceptions.ValidationError(
                _("Your current password is incorrect.")
            )

    return innerfn


################# User (My Account) Form  #################


class BasePasswordForm(django.forms.Form):
    """Base Password Form object: used for Password Reset as well as for
    Account Settings."""

    def __init__(self, *args, **kwargs):
        self.username = kwargs.pop('username', None)
        pw_reqd = kwargs.pop('pw_reqd', None)
        super(BasePasswordForm, self).__init__(*args, **kwargs)
        self.fields["pwnew"] = django.forms.CharField(
            required=pw_reqd,
            label=_("New Password"),
            widget=django.forms.PasswordInput(),
        )
        self.fields["pwconfirm"] = django.forms.CharField(
            required=pw_reqd,
            label=_("Confirm New Password"),
            widget=django.forms.PasswordInput(),
        )

    def clean(self):
        cleaned_data = super(BasePasswordForm, self).clean()
        pwnew_c = cleaned_data.get("pwnew")
        pwconfirm_c = cleaned_data.get("pwconfirm")
        if pwnew_c and pwnew_c != pwconfirm_c:
            raise django.core.exceptions.ValidationError(
                {'pwnew': _("Password and confirmation do not match")}
            )
        return cleaned_data


class UserForm(BasePasswordForm):
    """Form object for My Account Page (User editing)"""

    def __init__(self, *args, **kwargs):
        self.user = kwargs.pop('user', None)
        super(UserForm, self).__init__(*args, **kwargs)
        self.fields["primaryContactName"] = django.forms.CharField(
            label=_("Primary Contact Name"),
            error_messages={
                'required': _("Please fill in the full name for the primary contact.")
            },
        )
        self.fields["primaryContactEmail"] = django.forms.EmailField(
            label=_("Primary Contact Email"),
            error_messages={
                'required': _("Please fill in your email."),
                'invalid': _("Please fill in a valid email address."),
            },
        )
        self.fields["primaryContactPhone"] = django.forms.CharField(
            label=_("Primary Contact Phone"),
            validators=[_validate_phone],
            error_messages={
                'required': _(
                    "Please fill in the phone number for the primary contact."
                )
            },
        )
        self.fields["secondaryContactName"] = django.forms.CharField(
            required=False, label=_("Secondary Contact Name")
        )
        self.fields["secondaryContactEmail"] = django.forms.EmailField(
            required=False,
            label=_("Secondary Contact Email"),
            error_messages={'invalid': _("Please fill in a valid email address.")},
        )
        self.fields["secondaryContactPhone"] = django.forms.CharField(
            required=False,
            label=_("Secondary Contact Phone"),
            validators=[_validate_phone],
        )

        self.fields["accountDisplayName"] = django.forms.CharField(
            label=_("Account Display Name"),
            error_messages={
                'required': _(
                    "Please fill in the name as it should be displayed for the account."
                )
            },
        )
        self.fields["accountEmail"] = django.forms.EmailField(
            label=_("Account Email"),
            error_messages={'required': _("Please fill in the email for the account.")},
        )
        self.fields["proxy_users_picked"] = django.forms.CharField(
            required=False,
            label=_("Proxy User(s)"),
            widget=django.forms.Textarea(attrs={'readonly': 'readonly'}),
        )
        # validators=[_validate_proxies(self.user)])
        self.fields["pwcurrent"] = django.forms.CharField(
            required=False,
            label=_("Current Password"),
            widget=django.forms.PasswordInput(),
            validators=[_validate_current_pw(self.username)],
        )

    # Not working, using template instead
    # def clean(self):
    #  cleaned_data = super(UserForm, self).clean()
    #  if cleaned_data.get("proxy_users_picked") == '':
    #    cleaned_data["proxy_users_picked"] = _("None Chosen")
    #  return cleaned_data


################# Search ID Form  #################


class BaseSearchIdForm(django.forms.Form):
    """Base form object used for public Search ID page, and extended for use
    with Manage ID page."""

    keywords = django.forms.CharField(
        required=False,
        label=_("Search Terms"),
        widget=django.forms.TextInput(
            attrs={
                'placeholder': _(
                    "Full text search using words about or describing the identifier."
                )
            }
        ),
    )
    # ToDo: Determine proper regex for identifier for validation purposes
    identifier = django.forms.CharField(
        required=False,
        label=_("Identifier/Identifier Prefix"),
        widget=django.forms.TextInput(
            attrs={'placeholder': ABBR_EX + "doi:10.17605/OSF.IO/QXUPF"}
        ),
    )
    title = django.forms.CharField(
        required=False,
        label=_("Object Title (What)"),
        widget=django.forms.TextInput(
            attrs={'placeholder': ABBR_EX + "Welfare: current vs. never"}
        ),
    )
    creator = django.forms.CharField(
        required=False,
        label=_("Object Creator (Who)"),
        widget=django.forms.TextInput(
            attrs={'placeholder': ABBR_EX + _("Schofield, Timothy")}
        ),
    )
    publisher = django.forms.CharField(
        required=False,
        label=_("Object Publisher"),
        widget=django.forms.TextInput(
            attrs={'placeholder': ABBR_EX + _("Open Science Framework")}
        ),
    )
    pubyear_from = django.forms.RegexField(
        required=False,
        label=_("From"),
        regex='^\\d{4}$',
        error_messages={'invalid': ERR_4DIGITYEAR},
        widget=django.forms.TextInput(attrs={'placeholder': ABBR_EX + "2015"}),
    )
    pubyear_to = django.forms.RegexField(
        required=False,
        label=_("To"),
        regex='^\\d{4}$',
        error_messages={'invalid': ERR_4DIGITYEAR},
        widget=django.forms.TextInput(attrs={'placeholder': ABBR_EX + "2016"}),
    )
    object_type = django.forms.ChoiceField(
        required=False, choices=RESOURCE_TYPES, label=_("Object Type")
    )
    ID_TYPES = (
        ('', _("Select a type of identifier (ARK or DOI)")),
        ('ark', "ARK"),
        ('doi', "DOI"),
    )
    id_type = django.forms.ChoiceField(
        required=False, choices=ID_TYPES, label=_("ID Type")
    )

    def clean(self):
        """Invalid if all fields are empty."""
        field_count = len(self.fields)
        cleaned_data = super(BaseSearchIdForm, self).clean()
        """ cleaned_data contains all valid fields. So if one or more fields
        are invalid, simply bypass this check for non-empty fields"""
        if len(cleaned_data) < field_count:
            return cleaned_data
        form_empty = True
        for k, v in list(cleaned_data.items()):
            # Check for None or '', so IntegerFields with 0 or similar things don't seem empty.
            if not isinstance(v, bool):
                cleaned_data[k] = cleaned_data[k].strip()
                if not impl.ui_common.isEmptyStr(v):
                    form_empty = False
        # In manage page case, just output all owners IDs - no need to throw validation error
        if form_empty and type(self).__name__ != 'ManageSearchIdForm':
            raise django.forms.ValidationError(
                _("Please enter information in at least one field.")
            )
        return cleaned_data


class ManageSearchIdForm(BaseSearchIdForm):
    """Used for Searching on Manage ID page

    Inherits from BaseSearchIdForm
    """

    target = django.forms.CharField(
        required=False,
        label=_("Target URL"),
        widget=django.forms.TextInput(
            attrs={
                'placeholder': ABBR_EX
                + "http://pqr.pitt.edu/mol/KQSWENSZQKJHSQ-SCSAIBSYSA-N"
            }
        ),
    )
    create_time_from = django.forms.RegexField(
        required=False,
        label=_("From"),
        regex='^\\d{4}-\\d{2}-\\d{2}$',
        error_messages={'invalid': ERR_DATE},
        widget=django.forms.TextInput(attrs={'placeholder': ABBR_EX + "2016-03-30"}),
    )
    create_time_to = django.forms.RegexField(
        required=False,
        label=_("To"),
        regex='^\\d{4}-\\d{2}-\\d{2}$',
        error_messages={'invalid': ERR_DATE},
        widget=django.forms.TextInput(attrs={'placeholder': ABBR_EX + "2016-04-29"}),
    )
    update_time_from = django.forms.RegexField(
        required=False,
        label=_("From"),
        regex='^\\d{4}-\\d{2}-\\d{2}$',
        error_messages={'invalid': ERR_DATE},
        widget=django.forms.TextInput(attrs={'placeholder': ABBR_EX + "2016-03-30"}),
    )
    update_time_to = django.forms.RegexField(
        required=False,
        label=_("To"),
        regex='^\\d{4}-\\d{2}-\\d{2}$',
        error_messages={'invalid': ERR_DATE},
        widget=django.forms.TextInput(attrs={'placeholder': ABBR_EX + "2016-04-29"}),
    )
    ID_STATUS = (
        ('', _("Select a status")),
        ('public', _("Public")),
        ('reserved', _("Reserved")),
        ('unavailable', _("Unavailable")),
    )
    id_status = django.forms.ChoiceField(
        required=False, choices=ID_STATUS, label=_("ID Status")
    )
    # render BooleanField as two radio buttons instead of a checkbox:
    # http://stackoverflow.com/questions/854683/django-booleanfield-as-radio-buttons
    harvesting = django.forms.TypedChoiceField(
        required=False,
        label=_("Allows Harvesting/Indexing?"),
        coerce=lambda x: x == True,
        empty_value=True,
        choices=((True, _('Yes')), (False, _('No'))),
        initial=True,
        widget=django.forms.RadioSelect(
            attrs={'class': 'fcontrol__radio-button-stacked'}
        ),
    )
    hasMetadata = django.forms.TypedChoiceField(
        required=False,
        label=_("Has Metadata?"),
        coerce=lambda x: x == True,
        empty_value=True,
        choices=((True, _('Yes')), (False, _('No'))),
        initial=True,
        widget=django.forms.RadioSelect(
            attrs={'class': 'fcontrol__radio-button-stacked'}
        ),
    )


################# Contact Us Form  #################


class ContactForm(django.forms.Form):
    """Form object for Contact Us form."""

    # Translators: These options will appear in drop-down on contact page
    def __init__(self, *args, **kwargs):
        CONTACT_REASONS = (
            ("None Entered", _("Choose One")),
            (
                "I would like to inquire about getting a new account for ARKs",
                _("I would like to inquire about getting a new account for ARKs *"),
            ),
            (
                "I have a problem or question about existing account",
                _("I have a problem or question about existing account"),
            ),
            ("Other", _("Other")),
        )
        # Translators: These options appear in drop-down on contact page
        REFERRAL_SOURCES = (
            ("", _("Choose One")),
            ("website", _("Website")),
            ("conference", _("Conference")),
            ("colleagues", _("Colleagues")),
            ("webinar", _("Webinar")),
            ("other", _("Other")),
        )
        self.localized = kwargs.pop('localized', None)
        super(ContactForm, self).__init__(*args, **kwargs)
        self.fields["contact_reason"] = django.forms.ChoiceField(
            required=False,
            choices=CONTACT_REASONS,
            label=_("Reason for contacting EZID"),
        )
        self.fields["your_name"] = django.forms.CharField(
            max_length=200,
            label=_("Your Name"),
            error_messages={'required': _("Please fill in your name")},
        )
        self.fields["email"] = django.forms.EmailField(
            max_length=200,
            label=_("Your Email"),
            error_messages={
                'required': _("Please fill in your email."),
                'invalid': _("Please fill in a valid email address."),
            },
        )
        self.fields["affiliation"] = django.forms.CharField(
            required=False, label=_("Your Institution"), max_length=200
        )
        self.fields["comment"] = django.forms.CharField(
            label=_("Please indicate any question or comment you may have"),
            widget=django.forms.Textarea(attrs={'rows': '4'}),
            error_messages={'required': _("Please fill in a question or comment.")},
        )
        self.fields["hear_about"] = django.forms.ChoiceField(
            required=False,
            choices=REFERRAL_SOURCES,
            label=_("How did you hear about us?"),
        )
        # noinspection PySimplifyBooleanCheck
        if self.localized == False:
            self.fields["newsletter"] = django.forms.BooleanField(
                required=False, label=_("Subscribe to the EZID newsletter")
            )
        self.fields["question"] = django.forms.CharField(
            max_length=200,
            label=_("Human test: How many drop down menus are in this form?"),
            error_messages={'required': _("Please answer the question")},
        )


################  Password Reset Landing Page ##########


class PwResetLandingForm(django.forms.Form):
    username = django.forms.CharField(
        label=_("Username"),
        error_messages={'required': _("Please fill in your username.")},
    )
    email = django.forms.EmailField(
        label=_("Email address"),
        error_messages={
            'required': _("Please fill in your email address."),
            'invalid': _("Please fill in a valid email address."),
        },
    )
    """ Strip any surrounding whitespace """
    # ToDo: This doesn't seem to work. It also need to be done for email.
    def clean_username(self):
        username = self.cleaned_data["username"].strip()
        return username<|MERGE_RESOLUTION|>--- conflicted
+++ resolved
@@ -528,10 +528,6 @@
 
     def clean(self):
         cleaned_data = super(CreatorForm, self).clean()
-        caff = cleaned_data.get("affiliation")
-        caffId = cleaned_data.get("affiliation-affiliationIdentifier")
-        caffId_s = cleaned_data.get("affiliation-affiliationIdentifierScheme")
-        caffId_s_uri = cleaned_data.get("affiliation-schemeURI")
         errs = {}
         for i in range(0, len(self.fields) // 3 - 1):
             ni = cleaned_data.get(NAME_ID[0].format(str(i)))
@@ -539,16 +535,8 @@
             ni_s_uri = cleaned_data.get(NAME_ID_SCHEME_URI[0].format(str(i)))
             err = _validateNameIdGrouping(i, ni, ni_s, ni_s_uri)
             if err:
-<<<<<<< HEAD
                 # errs.update(err.items())
                 errs.update(err)
-=======
-                errs.update(err.items())
-        if caff or caffId or caffId_s or caffId_s_uri:
-            err = _validateAffiliationIdGrouping(caff, caffId, caffId_s, caffId_s_uri)
-            if err:
-                errs.update(err.items())
->>>>>>> 71f5466d
         if errs:
             raise django.core.exceptions.ValidationError(errs)
         return cleaned_data
@@ -729,17 +717,8 @@
         cname = cleaned_data.get("contributorName")
         cfname = cleaned_data.get("familyName")
         cgname = cleaned_data.get("givenName")
-<<<<<<< HEAD
         err1, err2 = {}, {}
         for i in range(0, len(self.fields) // 3 - 1):
-=======
-        caff = cleaned_data.get("affiliation")
-        caffId = cleaned_data.get("affiliation-affiliationIdentifier")
-        caffId_s = cleaned_data.get("affiliation-affiliationIdentifierScheme")
-        caffId_s_uri = cleaned_data.get("affiliation-schemeURI")
-        err1, err2, err3 = {}, {}, {}
-        for i in range(0, len(self.fields) / 3 - 1):
->>>>>>> 71f5466d
             ni = cleaned_data.get(NAME_ID[0].format(str(i)))
             ni_s = cleaned_data.get(NAME_ID_SCHEME[0].format(str(i)))
             ni_s_uri = cleaned_data.get(NAME_ID_SCHEME_URI[0].format(str(i)))
@@ -748,18 +727,9 @@
                 err1 = _gatherContribErr1(err1, ctype, cname)
             err = _validateNameIdGrouping(i, ni, ni_s, ni_s_uri)
             if err:
-<<<<<<< HEAD
                 # err2.update(err.items())
                 err2.update(err)
         errs = dict(list(err1.items()) + list(err2.items()))
-=======
-                err2.update(err.items())
-        if caff or caffId or caffId_s or caffId_s_uri:
-            err = _validateAffiliationIdGrouping(caff, caffId, caffId_s, caffId_s_uri)
-            if err:
-                err3.update(err.items())
-        errs = dict(err1.items() + err2.items() + err3.items())
->>>>>>> 71f5466d
         if errs:
             raise django.core.exceptions.ValidationError(errs)
         return cleaned_data
