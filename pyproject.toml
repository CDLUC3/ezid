[build-system]
requires = ["poetry-core>=1.0.0"]
build-backend = "poetry.core.masonry.api"

[tool.black]
skip_string_normalization = true
line_length = 100

[tool.poetry]
name = "ezid"
<<<<<<< HEAD
description = "Easy ID - identifiers made easy. Create and manage long-term globally unique IDs for data and other sources"
version = "v3.2.7"
#license = "CC-BY-3.0-US"
#license = "MIT"
=======
version = "v3.2.8"
description = "EZID - identifiers made easy. Create and manage long-term globally unique IDs for data and other sources"
#license = "CC-BY-3.0-US"
#license = "MIT License"
>>>>>>> 48dc7565
readme = "README.md"
authors = ["Regents of the University of Californiar"]
maintainers =[
    "Jing Jiang <jing.jiang@ucop.edu>",
    "datadave <605409+datadavev@users.noreply.github.com>",
    "Scott Fisher <sfisher@ucop.edu",
]
classifiers = [
    "Development Status :: 5 - Production/Stable",
    "Intended Audience :: End Users/Desktop",
    "License :: OSI Approved :: BSD License",
    "Programming Language :: Python :: 3",
    "Programming Language :: Python :: 3.8",
    "Programming Language :: Python :: 3.11",
]
keywords = ["persistent identifier", "id"]
packages = [
    { include = "ezidapp" },
    { include = "settings" },
    { include = "impl" },
]
<<<<<<< HEAD







#[tool.poetry_bumpversion.file."ezidapp/__init__.py"]

[tool.poetry.dependencies]
python = "^3.8"
=======
#package-mode = false

[tool.poetry.dependencies]
python = "^3.11"
>>>>>>> 48dc7565
django = "^4.2.11"
aiomysql = "^0.2.0"
mysqlclient = "^2.2.4"
boto3 = "^1.34.107"
mysql = "^0.0.3"
myloginpath = "^0.0.4"
jinja2 = "^3.1.4"
pygments = "^2.18.0"
fasteners = "^0.19"
feedparser = "^6.0.11"
filelock = "^3.14.0"
freezegun = "^1.5.1"
hjson = "^3.1.0"
lxml = "^5.2.2"
python-dateutil = "^2.9.0.post0"
requests = "^2.31.0"
toml = "^0.10.2"
simplegist = "^1.0.1"
xmltodict = "^0.13.0"
pymysql = "^1.1.0"
configparser = "^7.0.0"
ecs-logging = "^2.1.0"
celery = "^5.4.0"
sqlalchemy = "^2.0.30"
<<<<<<< HEAD
django-matomo-api-tracking = {git = "https://github.com/CDLUC3/django-matomo-api-tracking", rev = "0.1.4"}
=======
django-matomo-api-tracking = {git = "https://github.com/CDLUC3/django-matomo-api-tracking", rev = "0.1.4", develop = true}

[tool.poetry.group.dev.dependencies]
pytest-django = "^4.8.0"
pytest-mock = "^3.14.0"
>>>>>>> 48dc7565

[tool.poetry.scripts]
ez-batch-register = 'tools.batch_register:main'
ez-client = 'tools.client:main'
ez-dashboard = 'tools.dashboard:main'
ez-decode-file = 'tools.decode_file:main'
ez-dump-convert = 'tools.dump_convert:main'
ez-dump-crossref = 'tools.dump_crossref:main'
ez-dump-datacite = 'tools.dump_datacite:main'
ez-dump-diff = 'tools.dump_diff:main'
ez-dump-diff-crossref = 'tools.dump_diff_crossref:main'
ez-dump-filter = 'tools.dump_filter:main'
ez-dump-project = 'tools.dump_project:main'
ez-dump-store = 'tools.dump_store:main'
ez-filterlog = 'tools.filterlog:main'
ez-queue-admin = 'tools.queue_admin:main'
ez-shoulderless-identifiers = 'tools.shoulderless_identifiers:main'
ez-link-check-emailer = 'tools.link_check_emailer:main'
ez-link-check-summary-report = 'tools.link_check_summary_report:main'
<<<<<<< HEAD
ez-downserver = 'tools.downserver:main'
 
=======
ez-downserver = 'tools.downserver:main'
>>>>>>> 48dc7565
<|MERGE_RESOLUTION|>--- conflicted
+++ resolved
@@ -8,17 +8,10 @@
 
 [tool.poetry]
 name = "ezid"
-<<<<<<< HEAD
-description = "Easy ID - identifiers made easy. Create and manage long-term globally unique IDs for data and other sources"
-version = "v3.2.7"
-#license = "CC-BY-3.0-US"
-#license = "MIT"
-=======
 version = "v3.2.8"
 description = "EZID - identifiers made easy. Create and manage long-term globally unique IDs for data and other sources"
 #license = "CC-BY-3.0-US"
 #license = "MIT License"
->>>>>>> 48dc7565
 readme = "README.md"
 authors = ["Regents of the University of Californiar"]
 maintainers =[
@@ -40,24 +33,12 @@
     { include = "settings" },
     { include = "impl" },
 ]
-<<<<<<< HEAD
-
-
-
-
-
-
 
 #[tool.poetry_bumpversion.file."ezidapp/__init__.py"]
 
 [tool.poetry.dependencies]
-python = "^3.8"
-=======
-#package-mode = false
-
-[tool.poetry.dependencies]
+#python = "^3.8"
 python = "^3.11"
->>>>>>> 48dc7565
 django = "^4.2.11"
 aiomysql = "^0.2.0"
 mysqlclient = "^2.2.4"
@@ -82,15 +63,11 @@
 ecs-logging = "^2.1.0"
 celery = "^5.4.0"
 sqlalchemy = "^2.0.30"
-<<<<<<< HEAD
-django-matomo-api-tracking = {git = "https://github.com/CDLUC3/django-matomo-api-tracking", rev = "0.1.4"}
-=======
 django-matomo-api-tracking = {git = "https://github.com/CDLUC3/django-matomo-api-tracking", rev = "0.1.4", develop = true}
 
 [tool.poetry.group.dev.dependencies]
 pytest-django = "^4.8.0"
 pytest-mock = "^3.14.0"
->>>>>>> 48dc7565
 
 [tool.poetry.scripts]
 ez-batch-register = 'tools.batch_register:main'
@@ -110,9 +87,4 @@
 ez-shoulderless-identifiers = 'tools.shoulderless_identifiers:main'
 ez-link-check-emailer = 'tools.link_check_emailer:main'
 ez-link-check-summary-report = 'tools.link_check_summary_report:main'
-<<<<<<< HEAD
-ez-downserver = 'tools.downserver:main'
- 
-=======
-ez-downserver = 'tools.downserver:main'
->>>>>>> 48dc7565
+ez-downserver = 'tools.downserver:main'