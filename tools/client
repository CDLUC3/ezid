--- conflicted
+++ resolved
@@ -79,10 +79,7 @@
   "d": "http://ias-ezid-dev.cdlib.org",
   "s": "http://ias-ezid-stg.cdlib.org",
   "w": "http://ias-ezid-wf-stg.cdlib.org",
-<<<<<<< HEAD
-=======
   "a": "http://ias-ezid-prd.cdlib.org",
->>>>>>> 48df552e
   "p": "http://ezid.cdlib.org"
 }
 
