import ldap
import os
import os.path
import random
import socket
import sys
from django.utils.translation import ugettext_lazy as _

# EZID-specific paths...
PROJECT_ROOT = os.path.split(os.path.split(os.path.abspath(__file__))[0])[0]
SITE_ROOT = os.path.split(PROJECT_ROOT)[0]
DOWNLOAD_WORK_DIR = os.path.join(SITE_ROOT, "download")
DOWNLOAD_PUBLIC_DIR = os.path.join(DOWNLOAD_WORK_DIR, "public")
SETTINGS_DIR = os.path.join(PROJECT_ROOT, "settings")
EZID_CONFIG_FILE = os.path.join(SETTINGS_DIR, "ezid.conf")
EZID_SHADOW_CONFIG_FILE = EZID_CONFIG_FILE + ".shadow"
LOGGING_CONFIG_FILE = "logging.server.conf"
MEDIA_ROOT = os.path.join(PROJECT_ROOT, "static")
MEDIA_URL = "static/"
LOCALE_PATHS = (os.path.join(MEDIA_ROOT, "locale"),)

sys.path.append(os.path.join(PROJECT_ROOT, "code"))

ldap.set_option(ldap.OPT_X_TLS_CACERTDIR, os.path.join(PROJECT_ROOT,
  "settings", "certs"))

DEBUG = True
TEST_RUNNER = "django.test.runner.DiscoverRunner"

LANGUAGES = (
    ('en', _('English')),
    ('fr-CA', _('Candian French')),
)

ADMINS = (
  ("Greg Janee", "gjanee@ucop.edu"),
  ("John Kunze", "john.kunze@ucop.edu"),
  ("Andy Mardesich", "andy.mardesich@ucop.edu")
)
MANAGERS = ADMINS

if "HOSTNAME" in os.environ:
  SERVER_EMAIL = "ezid@" + os.environ["HOSTNAME"]
else:
  SERVER_EMAIL = "ezid@" + socket.gethostname()

DATABASES = {
  "default": {
    "ENGINE": "django.db.backends.sqlite3",
    "NAME": os.path.join(SITE_ROOT, "db", "django.sqlite3"),
    "OPTIONS": { "timeout": 60 }
  }
}

TIME_ZONE = "America/Los_Angeles"
TIME_FORMAT_UI_METADATA = "%Y-%m-%d %H:%M:%S"

def _loadSecretKey ():
  try:
    f = open(os.path.join(SITE_ROOT, "db", "secret_key"))
    k = f.read().strip()
    f.close()
  except IOError:
    rng = random.SystemRandom()
    alphabet = "abcdefghijklmnopqrstuvwxyz0123456789!@#$%^&*(-_=+)"
    k = "".join(rng.choice(alphabet) for i in range(50))
    try:
      f = open(os.path.join(SITE_ROOT, "db", "secret_key"), "w")
      f.write(k + "\n")
      f.close()
    except IOError:
      pass
  return k

SECRET_KEY = _loadSecretKey()

MIDDLEWARE_CLASSES = (
  "django.contrib.sessions.middleware.SessionMiddleware",
  "django.middleware.locale.LocaleMiddleware",
  "django.middleware.common.CommonMiddleware",
  "django.contrib.messages.middleware.MessageMiddleware",
  "middleware.SslMiddleware",
  "middleware.ExceptionScrubberMiddleware"
)

ROOT_URLCONF = "settings.urls"

SESSION_COOKIE_PATH = "/"
SESSION_EXPIRE_AT_BROWSER_CLOSE = True
SESSION_COOKIE_AGE = 7*86400
SESSION_SERIALIZER = "django.contrib.sessions.serializers.PickleSerializer"

TEMPLATES = [
  { "BACKEND": "django.template.backends.django.DjangoTemplates",
    "DIRS": [os.path.join(PROJECT_ROOT, "templates")],
    "APP_DIRS": True,
    "OPTIONS": {
      "context_processors": [
        "django.contrib.messages.context_processors.messages",
<<<<<<< HEAD
        "django.core.context_processors.request",
        "django.template.context_processors.i18n"),
      "loaders": (
        "django.template.loaders.filesystem.Loader",
        "django.template.loaders.app_directories.Loader"),
      "debug": DEBUG
=======
        "django.template.context_processors.request"]
>>>>>>> ad24c55f
    }
  }
]

INSTALLED_APPS = (
  "django.contrib.sessions",
  "django.contrib.messages",
  "ezidapp",
  "ui_tags"
)

MESSAGE_STORAGE = "django.contrib.messages.storage.session.SessionStorage"

# EZID-specific settings...
STANDALONE = False
SSL = True
DAEMON_THREADS_ENABLED = True
LOCALIZATIONS = { "default": ("cdl", ["ezid@ucop.edu"]) }<|MERGE_RESOLUTION|>--- conflicted
+++ resolved
@@ -97,16 +97,8 @@
     "OPTIONS": {
       "context_processors": [
         "django.contrib.messages.context_processors.messages",
-<<<<<<< HEAD
-        "django.core.context_processors.request",
-        "django.template.context_processors.i18n"),
-      "loaders": (
-        "django.template.loaders.filesystem.Loader",
-        "django.template.loaders.app_directories.Loader"),
-      "debug": DEBUG
-=======
-        "django.template.context_processors.request"]
->>>>>>> ad24c55f
+        "django.template.context_processors.request",
+        "django.template.context_processors.i18n"]
     }
   }
 ]
