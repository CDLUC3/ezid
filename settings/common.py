import ldap
import os
import os.path
import socket
import sys
from django.utils.translation import ugettext_lazy as _

# EZID-specific paths...
PROJECT_ROOT = os.path.split(os.path.split(os.path.abspath(__file__))[0])[0]
SITE_ROOT = os.path.split(PROJECT_ROOT)[0]
DOWNLOAD_WORK_DIR = os.path.join(SITE_ROOT, "download")
DOWNLOAD_PUBLIC_DIR = os.path.join(DOWNLOAD_WORK_DIR, "public")
SETTINGS_DIR = os.path.join(PROJECT_ROOT, "settings")
EZID_CONFIG_FILE = os.path.join(SETTINGS_DIR, "ezid.conf")
EZID_SHADOW_CONFIG_FILE = EZID_CONFIG_FILE + ".shadow"
LOGGING_CONFIG_FILE = "logging.server.conf"
MEDIA_ROOT = os.path.join(PROJECT_ROOT, "static")
LOCALE_PATHS = (os.path.join(MEDIA_ROOT, "locale"),)

sys.path.append(os.path.join(PROJECT_ROOT, "code"))

ldap.set_option(ldap.OPT_X_TLS_CACERTDIR, os.path.join(PROJECT_ROOT,
  "settings", "certs"))
ldap.set_option(ldap.OPT_X_TLS_REQUIRE_CERT, ldap.OPT_X_TLS_DEMAND)

DEBUG = True 
TEST_RUNNER = "django.test.runner.DiscoverRunner"

<<<<<<< HEAD
LANGUAGES = (
    ('en', _('English')),
    ('fr-CA', _('Canadian French')),
)

MANAGERS = ADMINS = (
  ("Greg Janee", "gjanee@ucop.edu"),
  ("John Kunze", "john.kunze@ucop.edu")
)
=======
MANAGERS = ADMINS = [("Greg Janee", "gjanee@ucop.edu")]
>>>>>>> 9945d56d

if "HOSTNAME" in os.environ:
  SERVER_EMAIL = "ezid@" + os.environ["HOSTNAME"]
else:
  SERVER_EMAIL = "ezid@" + socket.gethostname()

DATABASES = {
  # To keep the Django admin app happy, the store database must be
  # referred to as 'default', despite our use of a router below.
  "default": {
    "ENGINE": "transaction_hooks.backends.mysql",
    "HOST": "databases.store_host", # see below
    "NAME": "ezid",
    "USER": "ezidrw",
    "PASSWORD": "databases.store_password", # see below
    "OPTIONS": { "charset": "utf8mb4" }
  },
  "search": {
    "ENGINE": "transaction_hooks.backends.mysql",
    "HOST": "databases.search_host", # see below
    "NAME": "ezid",
    "USER": "ezidrw",
    "PASSWORD": "databases.search_password", # see below
    "OPTIONS": { "charset": "utf8mb4" },
    "fulltextSearchSupported": True
  }
}

# Set the following to True if the two databases are actually one and
# the same.
SEARCH_STORE_SAME_DATABASE = True

DATABASE_ROUTERS = ["settings.routers.Router"]

TIME_ZONE = "America/Los_Angeles"
TIME_FORMAT_UI_METADATA = "%Y-%m-%d %H:%M:%S"

STATIC_ROOT = os.path.join(PROJECT_ROOT, "static")
STATIC_URL = "/static/"

# The secret key is loaded from the store database by config._load.
SECRET_KEY = "xxxxxxxxxxxxxxxxxxxxxxxxxxxxxxxxxxxxxxxxxxxxxxxxxx"

PASSWORD_HASHERS = [
  "django.contrib.auth.hashers.PBKDF2PasswordHasher",
  "userauth.LdapSha1PasswordHasher"
]

MIDDLEWARE_CLASSES = (
  "django.contrib.sessions.middleware.SessionMiddleware",
  "django.middleware.locale.LocaleMiddleware",
  "django.middleware.common.CommonMiddleware",
  "django.contrib.messages.middleware.MessageMiddleware",
  "django.contrib.auth.middleware.AuthenticationMiddleware",
  "middleware.SslMiddleware",
  "middleware.ExceptionScrubberMiddleware"
)

ROOT_URLCONF = "settings.urls"

SESSION_COOKIE_PATH = "/"
SESSION_EXPIRE_AT_BROWSER_CLOSE = True
SESSION_COOKIE_AGE = 7*86400
SESSION_SERIALIZER = "django.contrib.sessions.serializers.PickleSerializer"

TEMPLATES = [
  { "BACKEND": "django.template.backends.django.DjangoTemplates",
    "DIRS": [os.path.join(PROJECT_ROOT, "templates")],
    "APP_DIRS": True,
    "OPTIONS": {
      "context_processors": [
        "django.contrib.messages.context_processors.messages",
        "django.template.context_processors.request",
        "django.template.context_processors.i18n",
        "django.contrib.auth.context_processors.auth"]
    }
  }
]

INSTALLED_APPS = (
  "django.contrib.sessions",
  "django.contrib.messages",
  "django.contrib.admin",
  "django.contrib.auth",
  "django.contrib.contenttypes",
  "ezidapp",
  "ui_tags"
)

MESSAGE_STORAGE = "django.contrib.messages.storage.session.SessionStorage"

# EZID-specific settings...
STANDALONE = False
USE_SSL = True
DAEMON_THREADS_ENABLED = True
LOCALIZATIONS = { "default": ("cdl", ["ezid@ucop.edu"]) }

# The following is a necessarily cockamamie scheme to get passwords
# and other sensitive information from the EZID configuration system
# into this file.  'injectSecrets' should be called by the settings
# module corresponding to the deployment level, after all settings are
# in place.

SECRET_PATHS = [
  ("DATABASES", "default", "HOST"),
  ("DATABASES", "default", "PASSWORD"),
  ("DATABASES", "search", "HOST"),
  ("DATABASES", "search", "PASSWORD")
]

def injectSecrets (deploymentLevel):
  import config_loader
  config = config_loader.Config(SITE_ROOT, PROJECT_ROOT,
    EZID_CONFIG_FILE, EZID_SHADOW_CONFIG_FILE, deploymentLevel)
  for path in SECRET_PATHS:
    o = sys.modules["settings.common"] # this module
    for p in path[:-1]:
      if type(p) is str and hasattr(o, p):
        o = getattr(o, p)
      else:
        o = o[p]
    if type(path[-1]) is str and hasattr(o, path[-1]):
      setattr(o, path[-1], config.getOption(getattr(o, path[-1])))
    else:
      o[path[-1]] = config.getOption(o[path[-1]])<|MERGE_RESOLUTION|>--- conflicted
+++ resolved
@@ -26,19 +26,12 @@
 DEBUG = True 
 TEST_RUNNER = "django.test.runner.DiscoverRunner"
 
-<<<<<<< HEAD
 LANGUAGES = (
     ('en', _('English')),
     ('fr-CA', _('Canadian French')),
 )
 
-MANAGERS = ADMINS = (
-  ("Greg Janee", "gjanee@ucop.edu"),
-  ("John Kunze", "john.kunze@ucop.edu")
-)
-=======
 MANAGERS = ADMINS = [("Greg Janee", "gjanee@ucop.edu")]
->>>>>>> 9945d56d
 
 if "HOSTNAME" in os.environ:
   SERVER_EMAIL = "ezid@" + os.environ["HOSTNAME"]
