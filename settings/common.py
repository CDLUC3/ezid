import ldap
import os
import os.path
import random
import socket
import sys
from django.utils.translation import ugettext_lazy as _

# EZID-specific paths...
PROJECT_ROOT = os.path.split(os.path.split(os.path.abspath(__file__))[0])[0]
SITE_ROOT = os.path.split(PROJECT_ROOT)[0]
DOWNLOAD_WORK_DIR = os.path.join(SITE_ROOT, "download")
DOWNLOAD_PUBLIC_DIR = os.path.join(DOWNLOAD_WORK_DIR, "public")
SETTINGS_DIR = os.path.join(PROJECT_ROOT, "settings")
EZID_CONFIG_FILE = os.path.join(SETTINGS_DIR, "ezid.conf")
EZID_SHADOW_CONFIG_FILE = EZID_CONFIG_FILE + ".shadow"
LOGGING_CONFIG_FILE = "logging.server.conf"
MEDIA_ROOT = os.path.join(PROJECT_ROOT, "static")
MEDIA_URL = "static/"
LOCALE_PATHS = (os.path.join(MEDIA_ROOT, "locale"),)

sys.path.append(os.path.join(PROJECT_ROOT, "code"))

ldap.set_option(ldap.OPT_X_TLS_CACERTDIR, os.path.join(PROJECT_ROOT,
  "settings", "certs"))

DEBUG = True
TEST_RUNNER = "django.test.runner.DiscoverRunner"

LANGUAGES = (
    ('en', _('English')),
    ('fr-CA', _('Candian French')),
)

ADMINS = (
  ("Greg Janee", "gjanee@ucop.edu"),
  ("John Kunze", "john.kunze@ucop.edu"),
  ("Andy Mardesich", "andy.mardesich@ucop.edu")
)
MANAGERS = ADMINS

if "HOSTNAME" in os.environ:
  SERVER_EMAIL = "ezid@" + os.environ["HOSTNAME"]
else:
  SERVER_EMAIL = "ezid@" + socket.gethostname()

DATABASES = {
  "default": {
    "ENGINE": "django.db.backends.sqlite3",
    "NAME": os.path.join(SITE_ROOT, "db", "django.sqlite3"),
    "OPTIONS": { "timeout": 60 }
  }
}

TIME_ZONE = "America/Los_Angeles"
TIME_FORMAT_UI_METADATA = "%Y-%m-%d %H:%M:%S"

def _loadSecretKey ():
  try:
    f = open(os.path.join(SITE_ROOT, "db", "secret_key"))
    k = f.read().strip()
    f.close()
  except IOError:
    rng = random.SystemRandom()
    alphabet = "abcdefghijklmnopqrstuvwxyz0123456789!@#$%^&*(-_=+)"
    k = "".join(rng.choice(alphabet) for i in range(50))
    try:
      f = open(os.path.join(SITE_ROOT, "db", "secret_key"), "w")
      f.write(k + "\n")
      f.close()
    except IOError:
      pass
  return k

SECRET_KEY = _loadSecretKey()

MIDDLEWARE_CLASSES = (
  "django.contrib.sessions.middleware.SessionMiddleware",
<<<<<<< HEAD
  "django.middleware.common.BrokenLinkEmailsMiddleware",
  "django.middleware.locale.LocaleMiddleware",
  "django.middleware.common.CommonMiddleware",
=======
>>>>>>> 242f3d10
  "django.contrib.messages.middleware.MessageMiddleware",
  "middleware.SslMiddleware",
  "middleware.ExceptionScrubberMiddleware"
)

ROOT_URLCONF = "settings.urls"

SESSION_COOKIE_PATH = "/"
SESSION_EXPIRE_AT_BROWSER_CLOSE = True
SESSION_COOKIE_AGE = 7*86400
SESSION_SERIALIZER = "django.contrib.sessions.serializers.PickleSerializer"

<<<<<<< HEAD
TEMPLATE_LOADERS =\
  ("django.template.loaders.filesystem.Loader",
   "django.template.loaders.app_directories.Loader")
TEMPLATE_DIRS = (os.path.join(PROJECT_ROOT, "templates"),)
TEMPLATE_CONTEXT_PROCESSORS =\
  ("django.contrib.messages.context_processors.messages",
   "django.core.context_processors.request",
   "django.core.context_processors.i18n")
=======
TEMPLATES = [
  { "BACKEND": "django.template.backends.django.DjangoTemplates",
    "DIRS": [os.path.join(PROJECT_ROOT, "templates")],
    "OPTIONS": {
      "context_processors": (
        "django.contrib.messages.context_processors.messages",
        "django.core.context_processors.request"),
      "loaders": (
        "django.template.loaders.filesystem.Loader",
        "django.template.loaders.app_directories.Loader"),
      "debug": DEBUG
    }
  }
]
>>>>>>> 242f3d10

INSTALLED_APPS = (
  "django.contrib.sessions",
  "django.contrib.messages",
  "ezidapp",
  "ui_tags"
)

MESSAGE_STORAGE = "django.contrib.messages.storage.session.SessionStorage"

# EZID-specific settings...
STANDALONE = False
SSL = True
DAEMON_THREADS_ENABLED = True
LOCALIZATIONS = { "default": ("cdl", ["ezid@ucop.edu"]) }<|MERGE_RESOLUTION|>--- conflicted
+++ resolved
@@ -76,12 +76,8 @@
 
 MIDDLEWARE_CLASSES = (
   "django.contrib.sessions.middleware.SessionMiddleware",
-<<<<<<< HEAD
-  "django.middleware.common.BrokenLinkEmailsMiddleware",
   "django.middleware.locale.LocaleMiddleware",
   "django.middleware.common.CommonMiddleware",
-=======
->>>>>>> 242f3d10
   "django.contrib.messages.middleware.MessageMiddleware",
   "middleware.SslMiddleware",
   "middleware.ExceptionScrubberMiddleware"
@@ -94,23 +90,14 @@
 SESSION_COOKIE_AGE = 7*86400
 SESSION_SERIALIZER = "django.contrib.sessions.serializers.PickleSerializer"
 
-<<<<<<< HEAD
-TEMPLATE_LOADERS =\
-  ("django.template.loaders.filesystem.Loader",
-   "django.template.loaders.app_directories.Loader")
-TEMPLATE_DIRS = (os.path.join(PROJECT_ROOT, "templates"),)
-TEMPLATE_CONTEXT_PROCESSORS =\
-  ("django.contrib.messages.context_processors.messages",
-   "django.core.context_processors.request",
-   "django.core.context_processors.i18n")
-=======
 TEMPLATES = [
   { "BACKEND": "django.template.backends.django.DjangoTemplates",
     "DIRS": [os.path.join(PROJECT_ROOT, "templates")],
     "OPTIONS": {
       "context_processors": (
         "django.contrib.messages.context_processors.messages",
-        "django.core.context_processors.request"),
+        "django.core.context_processors.request",
+        "django.template.context_processors.i18n"),
       "loaders": (
         "django.template.loaders.filesystem.Loader",
         "django.template.loaders.app_directories.Loader"),
@@ -118,7 +105,6 @@
     }
   }
 ]
->>>>>>> 242f3d10
 
 INSTALLED_APPS = (
   "django.contrib.sessions",
