--- conflicted
+++ resolved
@@ -21,8 +21,4 @@
 keys: f
 
 [formatter_f]
-<<<<<<< HEAD
-format: %(message)s
-=======
-format: %(asctime)s %(message)s
->>>>>>> fac28e6a
+format: %(asctime)s %(message)s