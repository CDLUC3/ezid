--- conflicted
+++ resolved
@@ -2,27 +2,13 @@
 #
 # element: ...
 # displayname: ...
-<<<<<<< HEAD
 # displaytype: 'text', 'datetime', 'url', 'boolean', or 'status'
-=======
-# displaytype: (of 'text', 'datetime', 'url', 'boolean', 'is_public')
->>>>>>> d7424570
 # tooltip: ...
 # ... XHTML content ...
 #                        <-- 1+ blank lines
 # element:
 # etc.
 
-<<<<<<< HEAD
-element: datacite
-displayname: DataCite
-displaytype: special
-tooltip:
-<b><u>DataCite</u></b><br/>
-A complete DataCite Metadata Scheme record.
-
-=======
->>>>>>> d7424570
 element: datacite.creator
 displayname: Creator
 displaytype: text
