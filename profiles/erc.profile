# Format:
#
# element: ...
# displayname: ...
<<<<<<< HEAD
# displaytype: 'text', 'datetime', 'url', 'boolean', or 'status'
=======
# displaytype: (of 'text', 'datetime', 'url', 'boolean', 'is_public')
>>>>>>> d7424570
# tooltip: ...
# ... XHTML content ...
#                        <-- 1+ blank lines
# element:
# etc.

<<<<<<< HEAD
element: erc
displayname: ERC
displaytype: text
tooltip:
<b><u>ERC</u></b><br/>
An ANVL-formatted block of ERC (Electronic Resource Citation)
metadata.

=======
>>>>>>> d7424570
element: erc.who
displayname: Who
displaytype: text
tooltip:
<b><u>Who</u></b><br/>
The name of an entity (person, organization, or service) responsible
for creating the content or making it available.  For an article, this
could be an author.  Put name parts in "sort-friendly" order, such
as:<br/>
&nbsp;&nbsp;<font face="Courier">van Gogh, Vincent,</font><br/>
&nbsp;&nbsp;<font face="Courier">Hu Jintao</font><br/>
&nbsp;&nbsp;<font face="Courier">Gilbert, William, Sir,,; Sullivan,
Arthur, Sir,,</font><br/>
Separate multiple names with ";".  Append one or more final commas
(",") to indicate that one or more internal commas can be used as
inversion points to recover natural word order (if different from
sort-friendly word order).

element: erc.what
displayname: What
displaytype: text
tooltip:
<b><u>What</u></b><br/>
A name or other human-oriented identifier given to the resource.  For
an article, this could be a title such as:<br/>
&nbsp;&nbsp;<font face="Courier">Moby Dick</font><br/>
&nbsp;&nbsp;<font face="Courier">Scarlet Pimpernel, The,</font><br/>
Use sort-friendly name parts and final commas in the same way as for
the "Who" element.

element: erc.when
displayname: When
displaytype: text
tooltip:
<b><u>When</u></b><br/>
A point or period of time important in the lifecycle of the resource,
often when it was created, modified, or made available.  For an
article, this could be the date it was written, such as:<br/>
&nbsp;&nbsp;<font face="Courier">2009.04.23</font><br/>
&nbsp;&nbsp;<font face="Courier">1924~</font><br/>
&nbsp;&nbsp;<font face="Courier">BCE0386</font><br/>
&nbsp;&nbsp;<font face="Courier">1998-2003; 2008-</font><br/>
A date range (which can be open ended) may be useful, such as to
indicate the years during which a periodical operated.  Use ";" to
separate entries and "~" to indicate approximation.<|MERGE_RESOLUTION|>--- conflicted
+++ resolved
@@ -2,28 +2,13 @@
 #
 # element: ...
 # displayname: ...
-<<<<<<< HEAD
 # displaytype: 'text', 'datetime', 'url', 'boolean', or 'status'
-=======
-# displaytype: (of 'text', 'datetime', 'url', 'boolean', 'is_public')
->>>>>>> d7424570
 # tooltip: ...
 # ... XHTML content ...
 #                        <-- 1+ blank lines
 # element:
 # etc.
 
-<<<<<<< HEAD
-element: erc
-displayname: ERC
-displaytype: text
-tooltip:
-<b><u>ERC</u></b><br/>
-An ANVL-formatted block of ERC (Electronic Resource Citation)
-metadata.
-
-=======
->>>>>>> d7424570
 element: erc.who
 displayname: Who
 displaytype: text
