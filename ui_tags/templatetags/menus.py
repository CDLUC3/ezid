from django import template
from django.core.urlresolvers import reverse
from django.utils.html import escape
import string
import config

register = template.Library()

#this sets the menu and submenu structure along with information about its link
#and also allows matching with current items for different display
# structure: name, function, menu role, submenus

MENUS = (
          ("Home", "ui_home.index", 'public',
            ( ('Why EZID?', 'ui_home.why', 'public', () ),
              ('Understanding Identifiers', 'ui_home.understanding', 'public', () ),
              ('Pricing', 'ui_home.pricing', 'public', () ),
              ('Documentation', 'ui_home.documentation', 'public', () ),
              ('Outreach', 'ui_home.outreach', 'public', () ),
              ("Who's using EZID?", 'ui_home.community', 'public', () )
            ) 
          ),
          ("Manage IDs", 'ui_manage.index', 'user', ()),
          ("Create IDs", 'ui_create.index', 'user',
            ( ("Simple", 'ui_create.simple', 'user', ()),
              ("Advanced", "ui_create.advanced", 'user', ())
            )
          ),
          ("Lookup ID", 'ui_lookup.index', 'public', ()),
          ("Demo", 'ui_demo.index', 'public',
            ( ("Simple", 'ui_demo.simple', 'public', ()),
              ("Advanced", "ui_demo.advanced", 'public', ())
            )
          ),
          ("Admin", 'ui_admin.index', 'admin',
<<<<<<< HEAD
            ( ("View usage", 'ui_admin.usage', 'admin', ()),
              ("Manage user accounts", 'ui_admin.manage_users', 'admin', ()),
              ("Manage groups", 'ui_admin.manage_groups', 'admin', ()),
              ("System status", 'ui_admin.system_status', 'admin', ()),
              ("Create alert message", 'ui_admin.alert_message', 'admin', ()),
              ("New account form", 'ui_admin.new_account', 'admin', ())
=======
            ( ("Usage", 'ui_admin.usage', 'admin', ()),
              ("Users", 'ui_admin.manage_users', 'admin', ()),
              ("Groups", 'ui_admin.manage_groups', 'admin', ()),
              ("Status", 'ui_admin.system_status', 'admin', ()),
              ("Alerts", 'ui_admin.alert_message', 'admin', ()),
              ("New account", 'ui_admin.new_account', 'admin', ())
>>>>>>> 62f7d314
            )
          )
        )

@register.simple_tag
def top_menu(current_func, session):
  #print type(session['auth']).__name__
  #print session.keys()
  acc = ''
  for menu in MENUS:
    acc += top_menu_item(menu, session,
      string.split(current_func, '.')[0] == string.split(menu[1], '.')[0])
  return acc
  
@register.simple_tag
def secondary_menu(current_func, session):
  matched = False
  for menu in MENUS:
    if string.split(current_func,'.')[0] == string.split(menu[1], '.')[0]:
      matched = True
      break
  if not matched or not menu[3]: return ''
  acc = []
  for m in menu[3]:
    acc.append(display_item(m, session,
                string.split(current_func, '.')[1] == string.split(m[1], '.')[1]))
  return '<span class="pad">|</span>'.join(acc)
  
  

def top_menu_item(tup, session, is_current):
  return "<div>" + display_item(tup, session, is_current) + "</div>"


def display_item(tup, session, is_current):
  u = reverse(tup[1])
  if is_current:
    if tup[2] == 'public' or (tup[2] == 'user' and session.has_key('auth')):
      return """<a href="%(path)s" class="menu_current">%(text)s</a>""" % {'path':u, 'text':tup[0] }
    else:
      return """<span class="menu_current">""" + tup[0] + """</span>"""
  else:
    if tup[2] == 'public' or (tup[2] == 'user' and session.has_key('auth')):
      return """<a href="%(path)s">%(text)s</a>""" % {'path':u, 'text':tup[0] }
    elif tup[2] == 'user':
      return """<span class="menu_disabled">""" + tup[0] + """</span>"""
    elif tup[2] == 'admin' and session.has_key('auth') and config.config("ldap.admin_username") == session['auth'].user[0]:
      return """<a href="%(path)s">%(text)s</a>""" % {'path':u, 'text':tup[0] }
    else:
      return ''<|MERGE_RESOLUTION|>--- conflicted
+++ resolved
@@ -33,21 +33,12 @@
             )
           ),
           ("Admin", 'ui_admin.index', 'admin',
-<<<<<<< HEAD
-            ( ("View usage", 'ui_admin.usage', 'admin', ()),
-              ("Manage user accounts", 'ui_admin.manage_users', 'admin', ()),
-              ("Manage groups", 'ui_admin.manage_groups', 'admin', ()),
-              ("System status", 'ui_admin.system_status', 'admin', ()),
-              ("Create alert message", 'ui_admin.alert_message', 'admin', ()),
-              ("New account form", 'ui_admin.new_account', 'admin', ())
-=======
             ( ("Usage", 'ui_admin.usage', 'admin', ()),
               ("Users", 'ui_admin.manage_users', 'admin', ()),
               ("Groups", 'ui_admin.manage_groups', 'admin', ()),
               ("Status", 'ui_admin.system_status', 'admin', ()),
               ("Alerts", 'ui_admin.alert_message', 'admin', ()),
               ("New account", 'ui_admin.new_account', 'admin', ())
->>>>>>> 62f7d314
             )
           )
         )
