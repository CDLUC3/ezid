--- conflicted
+++ resolved
@@ -91,7 +91,6 @@
 #need to pass in account co owners because it's obnoxiously used in the co-owners field and is added
 #to database values instead of being a purer value 
 @register.simple_tag
-<<<<<<< HEAD
 def data_row(record, fields_selected, field_display_types, testPrefixes):
   assert 'c_identifier' in record
   id_href_tag_head = "<a href='/id/" + record['c_identifier'] + "' class='link__primary'>" 
@@ -113,26 +112,6 @@
 def string_value(x, href):
   if x is None or x.strip() == '':
     return '&nbsp;'
-=======
-def data_row(record, fields_selected, field_display_types, account_co_owners, testPrefixes):
-  return '<td>' + '</td><td>'.join([ formatted_field(record, f, field_display_types, account_co_owners, testPrefixes) \
-               for f in fields_selected]) + '</td>'
-
-FUNCTIONS_FOR_FORMATTING = { \
-  'string'         : lambda x, coown, tp: string_value(x), \
-  'identifier'     : lambda x, coown, tp: identifier_disp(x, tp), \
-  'datetime'       : lambda x, coown, tp: escape(datetime.datetime.utcfromtimestamp(x).strftime(settings.TIME_FORMAT_UI_METADATA)) + " UTC", \
-  'coowners'       : lambda x, coown, tp: co_owner_disp(x, coown) }
-
-def formatted_field(record, field_name, field_display_types, account_co_owners, testPrefixes):
-  value = record[field_name]
-  formatting = field_display_types[field_name]
-  return FUNCTIONS_FOR_FORMATTING[formatting](value, account_co_owners, testPrefixes)
-
-def string_value(x):
-  if x is None:
-    return ''
->>>>>>> 775505f0
   else:
     return href + escape(x) + "</a>"
 
@@ -140,7 +119,6 @@
 def identifier_disp(x, testPrefixes):
   for pre in testPrefixes:
     if x.startswith(pre['prefix']):
-<<<<<<< HEAD
       return "<a href='/id/" + x + "' class='link__primary fakeid'>" + escape(x) + "</a>"
   return "<a href='/id/" + x + "' class='link__primary'>" + escape(x) + "</a>"
   
@@ -149,27 +127,6 @@
     escape(datetime.datetime.utcfromtimestamp(x).strftime(settings.TIME_FORMAT_UI_METADATA)) +\
     " UTC</a>"
 
-=======
-      return "<a href='/id/" + x + "' class='fakeid'>" + escape(x) + "</a>"
-  return "<a href='/id/" + x + "'>" + escape(x) + "</a>"
-  
-  
-def co_owner_disp(x, coown):
-  str_x = ''
-  if not x is None:
-    str_x = x
-  if str_x != '' and coown != '':
-    return escape(str_x) + "," + "<span class='account_co_owners'>" + escape(coown) + "</span>"
-  else:
-    return escape(str_x) + "<span class='small_co_owners'>" + escape(coown) + "</span>"
-
-def percent_width(item_weight, total):
-  return str(int(round(item_weight/total*1000))/10.0) + '%'
-
-def chunks(l, n):
-    return [l[i:i+n] for i in range(0, len(l), n)]
-  
->>>>>>> 775505f0
 @register.simple_tag
 def pager_display(request, current_page, total_pages, page_size, select_position):
   if total_pages < 2: return ''
